import React, { useState } from "react";
import { motion, AnimatePresence } from "framer-motion";
import {
  XMarkIcon,
  DocumentArrowUpIcon,
  DocumentTextIcon,
  ArrowDownTrayIcon,
} from "@heroicons/react/24/outline";
import { useAuth } from "@/contexts/AuthContext";
import { Input } from "@/components/ui/input";
import { Textarea } from "@/components/ui/textarea";
import {
  createTutorNote,
  uploadTutorNoteFile,
  type CreateTutorNoteData,
} from "@/lib/tutorNotes";
import { getNoteSubjects } from "@/lib/notes";
import RichTextEditor from "@/components/notes/RichTextEditor";
import toast from "react-hot-toast";
<<<<<<< HEAD
import {
  DESCRIPTION_MAX_LENGTH,
  NOTE_TITLE_MAX_LENGTH,
} from "@/constants/form";
=======
import { Button } from "@/components/ui/button";
import { Input } from "@/components/ui/input";
import { Label } from "@/components/ui/label";
import { Textarea } from "@/components/ui/textarea";
import {
  Select,
  SelectContent,
  SelectItem,
  SelectTrigger,
  SelectValue,
} from "@/components/ui/select";
import { Checkbox } from "@/components/ui/checkbox";
import { Card, CardContent } from "@/components/ui/card";
import { Badge } from "@/components/ui/badge";
import { Separator } from "@/components/ui/separator";
>>>>>>> 424e88bb

interface CreateTutorNoteModalProps {
  isOpen: boolean;
  onClose: () => void;
  onNoteCreated: () => void;
  subjects: Array<{
    id: string;
    name: string;
    display_name: string;
    color: string;
  }>;
}

const CreateTutorNoteModal: React.FC<CreateTutorNoteModalProps> = ({
  isOpen,
  onClose,
  onNoteCreated,
  subjects,
}) => {
  const { user } = useAuth();
  const [loading, setLoading] = useState(false);
  const [uploadingFile, setUploadingFile] = useState(false);
  const [selectedFile, setSelectedFile] = useState<File | null>(null);
  const [isDragOver, setIsDragOver] = useState(false);
  const [formData, setFormData] = useState({
    title: "",
    description: "",
    content: "",
    subjectId: "",
    isPremium: false,
  });

  const handleSubmit = async (e: React.FormEvent) => {
    e.preventDefault();

    if (!user) {
      toast.error("You must be logged in to create materials");
      return;
    }

    if (!formData.title.trim()) {
      toast.error("Please enter a title");
      return;
    }

    if (!formData.subjectId) {
      toast.error("Please select a subject");
      return;
    }

    // Both content and file are optional, but at least one should be provided
    if (!formData.content.trim() && !selectedFile) {
      toast.error("Please provide either content or upload a file");
      return;
    }

    setLoading(true);

    try {
      // Create the note first
      const noteData: CreateTutorNoteData = {
        title: formData.title.trim(),
        description: formData.description.trim() || undefined,
        content: formData.content.trim() || undefined,
        subjectId: formData.subjectId || undefined,
        isPremium: formData.isPremium,
      };

      const newNote = await createTutorNote(noteData, user.id);

      // If a file was selected, handle the file upload
      if (selectedFile) {
        setUploadingFile(true);
        await uploadTutorNoteFile(selectedFile, newNote.id);
      }

      toast.success("Material created successfully!");
      resetForm();
      onNoteCreated();
    } catch (error) {
      console.error("Error creating material:", error);
      toast.error("Failed to create material. Please try again.");
    } finally {
      setLoading(false);
      setUploadingFile(false);
    }
  };

  const validateAndSetFile = (file: File) => {
    // Validate file type
    const allowedTypes = [
      "application/pdf",
      "application/msword",
      "application/vnd.openxmlformats-officedocument.wordprocessingml.document",
      "text/plain",
      "image/jpeg",
      "image/png",
      "image/gif",
    ];

    if (!allowedTypes.includes(file.type)) {
      toast.error(
        "Please select a valid file type (PDF, Word, text, or image)"
      );
      return false;
    }

    // Validate file size (max 10MB)
    if (file.size > 10 * 1024 * 1024) {
      toast.error("File size must be less than 10MB");
      return false;
    }

    setSelectedFile(file);
    return true;
  };

  const handleFileChange = (event: React.ChangeEvent<HTMLInputElement>) => {
    const file = event.target.files?.[0];
    if (file) {
      validateAndSetFile(file);
    }
  };

  const handleDragOver = (e: React.DragEvent<HTMLDivElement>) => {
    e.preventDefault();
    setIsDragOver(true);
  };

  const handleDragLeave = (e: React.DragEvent<HTMLDivElement>) => {
    e.preventDefault();
    setIsDragOver(false);
  };

  const handleDrop = (e: React.DragEvent<HTMLDivElement>) => {
    e.preventDefault();
    setIsDragOver(false);

    const files = Array.from(e.dataTransfer.files);
    if (files.length > 0) {
      const file = files[0];
      validateAndSetFile(file);
    }
  };

  const resetForm = () => {
    setFormData({
      title: "",
      description: "",
      content: "",
      subjectId: "",
      isPremium: false,
    });
    setSelectedFile(null);
    setIsDragOver(false);
  };

  const handleClose = () => {
    if (!loading && !uploadingFile) {
      resetForm();
      onClose();
    }
  };

  const handleInputChange = (e: React.ChangeEvent<HTMLTextAreaElement>) => {
    const { name, value } = e.target;
    setFormData((prevState) => ({
      ...prevState,
      [name]: value,
    }));
  };

  return (
    <AnimatePresence>
      {isOpen && (
        <>
          {/* Backdrop */}
          <motion.div
            initial={{ opacity: 0 }}
            animate={{ opacity: 1 }}
            exit={{ opacity: 0 }}
            className="fixed inset-0 bg-black bg-opacity-50 z-40"
            onClick={handleClose}
          />

          {/* Modal */}
          <motion.div
            initial={{ opacity: 0, scale: 0.95, y: 20 }}
            animate={{ opacity: 1, scale: 1, y: 0 }}
            exit={{ opacity: 0, scale: 0.95, y: 20 }}
            className="fixed inset-0 z-50 flex items-center justify-center p-4"
          >
            <div className="bg-white rounded-2xl shadow-2xl max-w-2xl w-full max-h-[90vh] overflow-y-auto">
              {/* Header */}
              <div className="flex items-center justify-between p-6 border-b border-gray-200">
                <h2 className="text-2xl font-bold text-gray-900">
                  Create New Study Material
                </h2>
                <Button
                  onClick={handleClose}
                  disabled={loading || uploadingFile}
                  variant="ghost"
                  size="sm"
                  className="p-2 text-gray-400 hover:text-gray-600 hover:bg-gray-100"
                >
                  <XMarkIcon className="h-6 w-6" />
                </Button>
              </div>

              {/* Content */}
              <form onSubmit={handleSubmit} className="p-6 space-y-6">
                {/* Title */}
                <div className="space-y-2">
                  <Label
                    htmlFor="title"
                    className="text-sm font-medium text-gray-700"
                  >
                    Material Title *
<<<<<<< HEAD
                  </label>
=======
                  </Label>
>>>>>>> 424e88bb
                  <Input
                    type="text"
                    id="title"
                    value={formData.title}
                    onChange={(e) =>
                      setFormData({ ...formData, title: e.target.value })
                    }
                    className="w-full"
                    placeholder="Enter the title of your study material"
                    required
                    maxLength={NOTE_TITLE_MAX_LENGTH}
                    showCharCount
                  />
                </div>

                {/* Description */}
                <div className="space-y-2">
                  <Label
                    htmlFor="description"
                    className="text-sm font-medium text-gray-700"
                  >
                    Description
<<<<<<< HEAD
                  </label>
=======
                  </Label>
>>>>>>> 424e88bb
                  <Textarea
                    id="description"
                    name="description"
                    placeholder="Enter a detailed description of the study material..."
                    value={formData.description}
<<<<<<< HEAD
                    onChange={handleInputChange}
                    maxLength={DESCRIPTION_MAX_LENGTH}
                    className="w-full"
                    rows={4}
=======
                    onChange={(e) =>
                      setFormData({ ...formData, description: e.target.value })
                    }
                    rows={3}
                    className="w-full"
                    placeholder="Brief description of the material"
>>>>>>> 424e88bb
                  />
                </div>

                {/* Subject */}
                <div className="space-y-2">
                  <Label
                    htmlFor="subject"
                    className="text-sm font-medium text-gray-700"
                  >
                    Subject *
                  </Label>
                  <Select
                    value={formData.subjectId}
                    onValueChange={(value) =>
                      setFormData({ ...formData, subjectId: value })
                    }
                  >
                    <SelectTrigger>
                      <SelectValue placeholder="Select a subject" />
                    </SelectTrigger>
                    <SelectContent>
                      {subjects.map((subject) => (
                        <SelectItem key={subject.id} value={subject.id}>
                          {subject.display_name}
                        </SelectItem>
                      ))}
                    </SelectContent>
                  </Select>
                </div>

                {/* Content */}
                <div className="space-y-2">
                  <Label className="text-sm font-medium text-gray-700">
                    Content
                  </Label>
                  <RichTextEditor
                    value={formData.content}
                    onChange={(content) =>
                      setFormData({ ...formData, content })
                    }
                    placeholder="Write your study material content here..."
                  />
                </div>

                {/* File Upload */}
                <div className="space-y-2">
                  <Label className="text-sm font-medium text-gray-700">
                    Upload File
                  </Label>
                  <div
                    className={`border-2 border-dashed rounded-lg p-6 text-center transition-all duration-200 ${
                      isDragOver
                        ? "border-blue-500 bg-blue-50"
                        : "border-gray-300 hover:border-gray-400"
                    }`}
                    onDragOver={handleDragOver}
                    onDragLeave={handleDragLeave}
                    onDrop={handleDrop}
                  >
                    <input
                      type="file"
                      onChange={handleFileChange}
                      accept=".pdf,.doc,.docx,.txt,.jpg,.jpeg,.png,.gif"
                      className="hidden"
                      id="file-upload"
                    />
                    <label
                      htmlFor="file-upload"
                      className="cursor-pointer inline-flex flex-col items-center"
                    >
                      <DocumentArrowUpIcon
                        className={`h-12 w-12 mb-4 transition-colors duration-200 ${
                          isDragOver ? "text-blue-500" : "text-gray-400"
                        }`}
                      />
                      <span
                        className={`text-lg font-medium mb-2 transition-colors duration-200 ${
                          isDragOver ? "text-blue-700" : "text-gray-700"
                        }`}
                      >
                        {selectedFile
                          ? selectedFile.name
                          : isDragOver
                          ? "Drop your file here"
                          : "Click to select a file or drag and drop"}
                      </span>
                      <span className="text-sm text-gray-500">
                        PDF, Word, text, or image files up to 10MB
                      </span>
                    </label>
                  </div>
                  {selectedFile && (
                    <div className="mt-3 p-3 bg-green-50 border border-green-200 rounded-lg">
                      <div className="flex items-center justify-between">
                        <div className="flex items-center space-x-2">
                          <DocumentArrowUpIcon className="h-4 w-4 text-green-600" />
                          <div className="flex items-center space-x-1">
                            <span className="text-sm text-green-700">
                              File:{" "}
                            </span>
                            <button
                              type="button"
                              onClick={() => {
                                // Create a temporary URL for the file and open it
                                const fileUrl =
                                  URL.createObjectURL(selectedFile);
                                window.open(fileUrl, "_blank");
                                // Clean up the URL after a short delay
                                setTimeout(
                                  () => URL.revokeObjectURL(fileUrl),
                                  1000
                                );
                              }}
                              className="text-blue-600 hover:text-blue-800 hover:underline cursor-pointer font-medium text-sm"
                              title="Click to view file"
                            >
                              {selectedFile.name}
                            </button>
                            <span className="text-sm text-green-700">
                              ({(selectedFile.size / 1024 / 1024).toFixed(2)}{" "}
                              MB)
                            </span>
                          </div>
                        </div>
                        <div className="flex items-center space-x-2">
                          <Button
                            type="button"
                            variant="outline"
                            size="sm"
                            onClick={() => {
                              // Create a temporary URL for the file and open it
                              const fileUrl = URL.createObjectURL(selectedFile);
                              window.open(fileUrl, "_blank");
                              // Clean up the URL after a short delay
                              setTimeout(
                                () => URL.revokeObjectURL(fileUrl),
                                1000
                              );
                            }}
                            className="text-blue-600 hover:text-blue-800 hover:bg-blue-50"
                            title="Click to view file"
                          >
                            View File
                          </Button>
                          <Button
                            type="button"
                            variant="outline"
                            size="sm"
                            onClick={() => {
                              // Force download by creating a blob URL
                              const fileUrl = URL.createObjectURL(selectedFile);
                              const link = document.createElement("a");
                              link.href = fileUrl;
                              link.download = selectedFile.name;
                              link.style.display = "none";
                              document.body.appendChild(link);
                              link.click();
                              document.body.removeChild(link);
                              // Clean up the URL after a short delay
                              setTimeout(
                                () => URL.revokeObjectURL(fileUrl),
                                1000
                              );
                            }}
                            className="text-green-600 hover:text-green-800 hover:bg-green-50"
                            title="Download file"
                          >
                            Download
                          </Button>
                        </div>
                      </div>
                    </div>
                  )}
                </div>

                {/* Premium Toggle */}
                <div className="flex items-center space-x-3">
                  <Checkbox
                    id="isPremium"
                    checked={formData.isPremium}
                    onCheckedChange={(checked) =>
                      setFormData({
                        ...formData,
                        isPremium: checked as boolean,
                      })
                    }
                    className="h-4 w-4 text-blue-600 focus:ring-blue-500 border-gray-300 rounded"
                  />
                  <Label
                    htmlFor="isPremium"
                    className="text-sm font-medium text-gray-700 cursor-pointer"
                  >
                    Mark as Premium Material
                  </Label>
                  <span className="text-xs text-gray-500">
                    (Only accessible to premium package students)
                  </span>
                </div>

                {/* Actions */}
                <div className="flex items-center justify-end space-x-4 pt-6 border-t border-gray-200">
                  <Button
                    type="button"
                    onClick={handleClose}
                    disabled={loading || uploadingFile}
                    variant="outline"
                    className="px-6 py-3"
                  >
                    Cancel
                  </Button>
                  <Button
                    type="submit"
                    disabled={loading || uploadingFile}
                    className="px-6 py-3 bg-[#16803D] hover:bg-[#0F5A2A] text-white shadow-lg hover:shadow-xl transition-all duration-200"
                  >
                    {loading || uploadingFile ? (
                      <>
                        <div className="animate-spin rounded-full h-4 w-4 border-b-2 border-white mr-2"></div>
                        <span>
                          {uploadingFile ? "Uploading..." : "Creating..."}
                        </span>
                      </>
                    ) : (
                      <span>Create Study Material</span>
                    )}
                  </Button>
                </div>
              </form>
            </div>
          </motion.div>
        </>
      )}
    </AnimatePresence>
  );
};

export default CreateTutorNoteModal;<|MERGE_RESOLUTION|>--- conflicted
+++ resolved
@@ -17,16 +17,8 @@
 import { getNoteSubjects } from "@/lib/notes";
 import RichTextEditor from "@/components/notes/RichTextEditor";
 import toast from "react-hot-toast";
-<<<<<<< HEAD
-import {
-  DESCRIPTION_MAX_LENGTH,
-  NOTE_TITLE_MAX_LENGTH,
-} from "@/constants/form";
-=======
 import { Button } from "@/components/ui/button";
-import { Input } from "@/components/ui/input";
 import { Label } from "@/components/ui/label";
-import { Textarea } from "@/components/ui/textarea";
 import {
   Select,
   SelectContent,
@@ -35,10 +27,10 @@
   SelectValue,
 } from "@/components/ui/select";
 import { Checkbox } from "@/components/ui/checkbox";
-import { Card, CardContent } from "@/components/ui/card";
-import { Badge } from "@/components/ui/badge";
-import { Separator } from "@/components/ui/separator";
->>>>>>> 424e88bb
+import {
+  DESCRIPTION_MAX_LENGTH,
+  NOTE_TITLE_MAX_LENGTH,
+} from "@/constants/form";
 
 interface CreateTutorNoteModalProps {
   isOpen: boolean;
@@ -257,11 +249,7 @@
                     className="text-sm font-medium text-gray-700"
                   >
                     Material Title *
-<<<<<<< HEAD
-                  </label>
-=======
                   </Label>
->>>>>>> 424e88bb
                   <Input
                     type="text"
                     id="title"
@@ -284,29 +272,16 @@
                     className="text-sm font-medium text-gray-700"
                   >
                     Description
-<<<<<<< HEAD
-                  </label>
-=======
                   </Label>
->>>>>>> 424e88bb
                   <Textarea
                     id="description"
                     name="description"
                     placeholder="Enter a detailed description of the study material..."
                     value={formData.description}
-<<<<<<< HEAD
                     onChange={handleInputChange}
                     maxLength={DESCRIPTION_MAX_LENGTH}
                     className="w-full"
                     rows={4}
-=======
-                    onChange={(e) =>
-                      setFormData({ ...formData, description: e.target.value })
-                    }
-                    rows={3}
-                    className="w-full"
-                    placeholder="Brief description of the material"
->>>>>>> 424e88bb
                   />
                 </div>
 
