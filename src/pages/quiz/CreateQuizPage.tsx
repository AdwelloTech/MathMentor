import React, { useState, useEffect } from "react";
import { motion } from "framer-motion";
import { useNavigate } from "react-router-dom";
import { useAuth } from "@/contexts/AuthContext";
import { PlusIcon, TrashIcon, ArrowLeftIcon, CheckIcon } from "@heroicons/react/24/outline";
import LoadingSpinner from "@/components/ui/LoadingSpinner";
import { quizService } from "@/lib/quizService";
<<<<<<< HEAD
import { subjectsService } from "@/lib/subjects";
import { generateAIQuestions } from "@/lib/ai";
import type { CreateQuizData, CreateQuestionData } from "@/types/quiz";
=======
import { getNoteSubjects } from "@/lib/notes";
import { generateAIQuestions, uploadPdfForAI } from "@/lib/ai";
import type {
  CreateQuizData,
  CreateQuestionData,
  CreateAnswerData,
} from "@/types/quiz";
>>>>>>> eff5fc83
import toast from "react-hot-toast";

type NoteSubject = {
  id: string;
  name: string;
  display_name: string;
  color: string;
};

const CreateQuizPage: React.FC = () => {
  const navigate = useNavigate();
  const { profile } = useAuth();
  const [loading, setLoading] = useState(false);
  const [currentStep, setCurrentStep] = useState(1);
  const [subjects, setSubjects] = useState<NoteSubject[]>([]);
  const [aiLoading, setAiLoading] = useState(false);
  const [aiNumQuestions, setAiNumQuestions] = useState(4);
  const [aiDifficulty, setAiDifficulty] = useState<"easy" | "medium" | "hard">(
    "medium"
  );
  const [aiQuestionType, setAiQuestionType] = useState<
    "multiple_choice" | "true_false"
  >("multiple_choice");
  const [questionFilter, setQuestionFilter] = useState<"all" | "manual" | "ai">(
    "all"
  );
  const [pdfBase64, setPdfBase64] = useState<string | null>(null);
  const [pdfName, setPdfName] = useState<string | null>(null);
  const [pdfSize, setPdfSize] = useState<number | null>(null);

  // Quiz basic info
  const [quizData, setQuizData] = useState({
    title: "",
    description: "",
    subject: "",
    grade_level: "",
    time_limit_minutes: 60,
  });

  // Load subjects on component mount
  useEffect(() => {
    const loadSubjects = async () => {
      try {
        const subjectsData = await subjectsService.listActive();
        setSubjects(subjectsData as any);
      } catch (error) {
        console.error("Error loading subjects:", error);
      }
    };
    loadSubjects();
  }, []);

  // Questions data - start with 0 questions, can add up to 40
  const [questions, setQuestions] = useState<CreateQuestionData[]>([]);

  const visibleQuestions = questions.filter((q) => {
    const isAI = (q as any).is_ai_generated === true;
    if (questionFilter === "manual") return !isAI;
    if (questionFilter === "ai") return isAI;
    return true;
  });

  const updateQuizData = (field: string, value: string | number) => {
    setQuizData((prev) => ({ ...prev, [field]: value }));
  };

  const updateQuestion = (
    questionIndex: number,
    field: string,
    value: string | number
  ) => {
    setQuestions((prev) =>
      prev.map((q, index) =>
        index === questionIndex ? { ...q, [field]: value } : q
      )
    );
  };

  const updateAnswer = (
    questionIndex: number,
    answerIndex: number,
    field: string,
    value: string | boolean
  ) => {
    setQuestions((prev) =>
      prev.map((q, qIndex) =>
        qIndex === questionIndex
          ? {
              ...q,
              answers: q.answers.map((a, aIndex) =>
                aIndex === answerIndex ? { ...a, [field]: value } : a
              ),
            }
          : q
      )
    );
  };

  const setCorrectAnswer = (questionIndex: number, answerIndex: number) => {
    setQuestions((prev) =>
      prev.map((q, qIndex) =>
        qIndex === questionIndex
          ? {
              ...q,
              answers: q.answers.map((a, aIndex) => ({
                ...a,
                is_correct: aIndex === answerIndex,
              })),
            }
          : q
      )
    );
  };

  const addQuestion = () => {
    if (questions.length >= 40) {
      toast.error("Maximum 40 questions allowed per quiz.");
      return;
    }

    const newQuestion: CreateQuestionData = {
      question_text: "",
      question_type: "multiple_choice",
      points: 10,
      question_order: questions.length + 1,
      answers: [
        { answer_text: "", is_correct: false, answer_order: 1 },
        { answer_text: "", is_correct: false, answer_order: 2 },
        { answer_text: "", is_correct: false, answer_order: 3 },
        { answer_text: "", is_correct: false, answer_order: 4 },
      ],
    };

    setQuestions((prev) => [...prev, newQuestion]);
  };

  const approveAIQuestion = (originalIndex: number) => {
    setQuestions((prev) =>
      prev.map((q, i) =>
        i === originalIndex ? { ...q, ai_status: "approved" } : q
      )
    );
  };

  const discardAIQuestion = (originalIndex: number) => {
    setQuestions((prev) => prev.filter((_, i) => i !== originalIndex));
  };

  const handleGenerateAI = async () => {
    if (!quizData.subject) {
      toast.error("Please select a subject first.");
      return;
    }
    setAiLoading(true);
    try {
<<<<<<< HEAD
      const ai = await generateAIQuestions(
        quizData.subject,
        quizData.grade_level || "",
        aiNumQuestions,
        aiDifficulty,
        aiQuestionType,
        quizData.title || undefined
      );
      const mapped = ai.map((q: any, idx: number) => ({
=======
      const ai = await generateAIQuestions({
        subject: quizData.subject,
        gradeLevel: quizData.grade_level || undefined,
        numQuestions: aiNumQuestions,
        difficulty: aiDifficulty,
        questionType: aiQuestionType,
        title: quizData.title || undefined,
        pdfBase64: pdfBase64 || undefined,
      });
      const mapped = ai.map((q, idx) => ({
>>>>>>> eff5fc83
        question_text: q.question_text,
        question_type: q.question_type,
        points: q.points ?? 10,
        question_order: questions.length + idx + 1,
        is_ai_generated: true,
        ai_status: q.ai_status || "pending",
        ai_metadata: q.ai_metadata,
        answers: q.answers.map((a: any, i: number) => ({
          answer_text: a.answer_text,
          is_correct: a.is_correct,
          answer_order: i + 1,
        })),
      }));
      setQuestions((prev) => [...prev, ...mapped]);
      setQuestionFilter("ai");
      // Reset number of questions to 1 after generation
      setAiNumQuestions(1);
      toast.success(
        `Generated ${mapped.length} question${mapped.length > 1 ? "s" : ""}`
      );
    } catch (e) {
      console.error(e);
      toast.error("AI question generation failed. Please try again.");
    } finally {
      setAiLoading(false);
    }
  };

  const removeQuestion = (questionIndex: number) => {
    setQuestions((prev) => {
      const newQuestions = prev.filter((_, index) => index !== questionIndex);
      // Update question order numbers
      return newQuestions.map((q, index) => ({
        ...q,
        question_order: index + 1,
      }));
    });
  };

  const validateStep1 = () => {
    return quizData.title.trim() !== "" && quizData.subject.trim() !== "";
  };

  const getValidationReason = () => {
    // Check for pending AI questions
    const pendingAIQuestions = questions.filter((q) => {
      const isAI = (q as any).is_ai_generated === true;
      const status = (q as any).ai_status as any;
      return isAI && status === "pending";
    });

    if (pendingAIQuestions.length > 0) {
      return `Please approve or discard ${
        pendingAIQuestions.length
      } pending AI question${pendingAIQuestions.length > 1 ? "s" : ""}`;
    }

    const included = questions.filter((q) => {
      const isAI = (q as any).is_ai_generated === true;
      const status = (q as any).ai_status as any;
      return !isAI || status === "approved";
    });

    if (included.length === 0) {
      return "Add at least one question to create a quiz";
    }

    const incompleteQuestions = included.filter(
      (q) =>
        q.question_text.trim() === "" ||
        !q.answers.some((a) => a.is_correct) ||
        q.answers.some((a) => a.answer_text.trim() === "")
    );

    if (incompleteQuestions.length > 0) {
      return "Complete all questions and ensure each has a correct answer";
    }

    return "";
  };

  const validateStep2 = () => {
    // Check for pending AI questions - must approve or discard all
    const pendingAIQuestions = questions.filter((q) => {
      const isAI = (q as any).is_ai_generated === true;
      const status = (q as any).ai_status as any;
      return isAI && status === "pending";
    });

    if (pendingAIQuestions.length > 0) {
      return false; // Cannot create quiz with pending AI questions
    }

    const included = questions.filter((q) => {
      const isAI = (q as any).is_ai_generated === true;
      const status = (q as any).ai_status as any;
      return !isAI || status === "approved"; // only approved AI go through
    });

    // Check if there are any valid questions
    if (included.length === 0) {
      return false;
    }

    return included.every(
      (q) =>
        q.question_text.trim() !== "" &&
        q.answers.some((a) => a.is_correct) &&
        q.answers.every((a) => a.answer_text.trim() !== "")
    );
  };

  const handleSubmit = async () => {
    if (!validateStep2()) {
      const included = questions.filter((q) => {
        const isAI = (q as any).is_ai_generated === true;
        const status = (q as any).ai_status as any;
        return !isAI || status === "approved";
      });

      if (included.length === 0) {
        toast.error(
          "Please add at least one question to your quiz. You can either:\n\n1. Add manual questions using the '+ Add Question' button\n2. Generate AI questions and approve them"
        );
      } else {
        toast.error(
          "Please complete all questions and ensure each question has a correct answer."
        );
      }
      return;
    }

    setLoading(true);
    try {
      const included = questions.filter((q) => {
        const isAI = (q as any).is_ai_generated === true;
        const status = (q as any).ai_status as any;
        return !isAI || status === "approved";
      });

      const totalPoints = included.reduce((sum, q) => sum + q.points, 0);
      const createQuizData: CreateQuizData = {
        ...quizData,
        total_questions: included.length,
        total_points: totalPoints,
        questions: included,
      };

      await quizService.quizzes.create(profile!.id, createQuizData);
      navigate("/quizzes", {
        state: { message: "Quiz created successfully!" },
      });
    } catch (error) {
      console.error("Error creating quiz:", error);
      toast.error("Failed to create quiz. Please try again.");
    } finally {
      setLoading(false);
    }
  };

  const totalPoints = questions.reduce((sum, q) => sum + q.points, 0);

  return (
    <div className="max-w-4xl mx-auto space-y-8">
      {/* Header */}
      <div className="border-b border-gray-200 pb-5">
        <div className="flex items-center justify-between">
          <div className="flex items-center space-x-4">
            <button
              onClick={() => navigate("/quizzes")}
              className="text-gray-600 hover:text-gray-900"
            >
              <ArrowLeftIcon className="h-5 w-5" />
            </button>
            <div>
              <h1 className="text-2xl font-bold text-gray-900">Create Quiz</h1>
              <p className="mt-2 text-sm text-gray-600">
                Create a new quiz with up to 40 questions
              </p>
            </div>
          </div>
        </div>
      </div>

      {/* Progress Steps */}
      <div className="flex items-center space-x-4">
        <div
          className={`flex items-center ${
            currentStep >= 1 ? "text-blue-600" : "text-gray-400"
          }`}
        >
          <div
            className={`w-8 h-8 rounded-full flex items-center justify-center border-2 ${
              currentStep >= 1
                ? "border-blue-600 bg-blue-600 text-white"
                : "border-gray-300"
            }`}
          >
            1
          </div>
          <span className="ml-2 text-sm font-medium">Quiz Details</span>
        </div>
        <div className="flex-1 h-px bg-gray-300"></div>
        <div
          className={`flex items-center ${
            currentStep >= 2 ? "text-blue-600" : "text-gray-400"
          }`}
        >
          <div
            className={`w-8 h-8 rounded-full flex items-center justify-center border-2 ${
              currentStep >= 2
                ? "border-blue-600 bg-blue-600 text-white"
                : "border-gray-300"
            }`}
          >
            2
          </div>
          <span className="ml-2 text-sm font-medium">Questions & Answers</span>
        </div>
      </div>

      {/* Step 1: Quiz Details */}
      {currentStep === 1 && (
        <motion.div
          initial={{ opacity: 0, y: 20 }}
          animate={{ opacity: 1, y: 0 }}
          className="bg-white rounded-lg shadow-sm border p-6"
        >
          <h2 className="text-lg font-semibold text-gray-900 mb-6">
            Quiz Information
          </h2>

          <div className="grid grid-cols-1 md:grid-cols-2 gap-6">
            <div>
              <label className="block text-sm font-medium text-gray-700 mb-2">
                Quiz Title *
              </label>
              <input
                type="text"
                value={quizData.title}
                onChange={(e) => updateQuizData("title", e.target.value)}
                className="w-full px-3 py-2 border border-gray-300 rounded-md focus:outline-none focus:ring-2 focus:ring-blue-500"
                placeholder="Enter quiz title"
              />
            </div>

            <div>
              <label className="block text-sm font-medium text-gray-700 mb-2">
                Subject *
              </label>
              <select
                value={quizData.subject}
                onChange={(e) => updateQuizData("subject", e.target.value)}
                className="w-full px-3 py-2 border border-gray-300 rounded-md focus:outline-none focus:ring-2 focus:ring-blue-500"
              >
                <option value="">Select a subject</option>
                {subjects.map((subject) => (
                  <option key={subject.id} value={subject.name}>
                    {subject.display_name}
                  </option>
                ))}
              </select>
            </div>

            <div>
              <label className="block text-sm font-medium text-gray-700 mb-2">
                Grade Level
              </label>
              <input
                type="text"
                value={quizData.grade_level}
                onChange={(e) => updateQuizData("grade_level", e.target.value)}
                className="w-full px-3 py-2 border border-gray-300 rounded-md focus:outline-none focus:ring-2 focus:ring-blue-500"
                placeholder="e.g., Grade 10, High School"
              />
            </div>

            <div>
              <label className="block text-sm font-medium text-gray-700 mb-2">
                Time Limit (minutes)
              </label>
              <input
                type="number"
                value={quizData.time_limit_minutes}
                onChange={(e) =>
                  updateQuizData("time_limit_minutes", parseInt(e.target.value))
                }
                className="w-full px-3 py-2 border border-gray-300 rounded-md focus:outline-none focus:ring-2 focus:ring-blue-500"
                min="1"
                max="180"
              />
            </div>

            <div className="md:col-span-2">
              <label className="block text-sm font-medium text-gray-700 mb-2">
                Description
              </label>
              <textarea
                value={quizData.description}
                onChange={(e) => updateQuizData("description", e.target.value)}
                rows={3}
                className="w-full px-3 py-2 border border-gray-300 rounded-md focus:outline-none focus:ring-2 focus:ring-blue-500"
                placeholder="Enter quiz description (optional)"
              />
            </div>
          </div>

          <div className="mt-8 flex justify-end">
            <button
              onClick={() => setCurrentStep(2)}
              disabled={!validateStep1()}
              className="px-4 py-2 bg-blue-600 text-white rounded-md hover:bg-blue-700 disabled:opacity-50 disabled:cursor-not-allowed"
            >
              Next: Questions & Answers
            </button>
          </div>
        </motion.div>
      )}

      {/* Step 2: Questions & Answers */}
      {currentStep === 2 && (
        <motion.div
          initial={{ opacity: 0, y: 20 }}
          animate={{ opacity: 1, y: 0 }}
          className="space-y-6"
        >
          {/* AI Generator */}
          <div className="bg-white rounded-lg shadow-sm border p-6">
            <div className="flex items-center justify-between mb-4">
              <h3 className="text-lg font-semibold text-gray-900">
                AI Question Generator
              </h3>
              <div className="flex items-center space-x-2 text-sm">
                <label>Show:</label>
                <select
                  value={questionFilter}
                  onChange={(e) => setQuestionFilter(e.target.value as any)}
                  className="px-2 py-1 border border-gray-300 rounded-md"
                >
                  <option value="all">All</option>
                  <option value="manual">Manual</option>
                  <option value="ai">AI</option>
                </select>
              </div>
            </div>
            <div className="grid grid-cols-1 md:grid-cols-4 gap-4">
              <div>
                <label className="block text-sm font-medium text-gray-700 mb-2">
                  Difficulty
                </label>
                <select
                  value={aiDifficulty}
                  onChange={(e) => setAiDifficulty(e.target.value as any)}
                  className="w-full px-3 py-2 border border-gray-300 rounded-md"
                >
                  <option value="easy">Easy</option>
                  <option value="medium">Medium</option>
                  <option value="hard">Hard</option>
                </select>
              </div>
              <div>
                <label className="block text-sm font-medium text-gray-700 mb-2">
                  Question Type
                </label>
                <select
                  value={aiQuestionType}
                  onChange={(e) => setAiQuestionType(e.target.value as any)}
                  className="w-full px-3 py-2 border border-gray-300 rounded-md"
                >
                  <option value="multiple_choice">Multiple Choice</option>
                  <option value="true_false">True/False</option>
                </select>
              </div>
              <div>
                <label className="block text-sm font-medium text-gray-700 mb-2">
                  Number of questions
                </label>
                <input
                  type="number"
                  min={1}
                  max={20}
                  value={aiNumQuestions}
                  onChange={(e) =>
                    setAiNumQuestions(
                      Math.max(1, Math.min(20, parseInt(e.target.value || "1")))
                    )
                  }
                  className="w-full px-3 py-2 border border-gray-300 rounded-md"
                />
              </div>
              <div className="flex items-end">
                <button
                  onClick={handleGenerateAI}
                  disabled={aiLoading}
                  className="w-full px-4 py-2 bg-purple-600 text-white rounded-md hover:bg-purple-700 disabled:opacity-50 flex items-center justify-center"
                >
                  {aiLoading ? (
                    <>
                      <div className="animate-spin rounded-full h-4 w-4 border-b-2 border-white mr-2"></div>
                      Generating…
                    </>
                  ) : (
                    "Generate with AI"
                  )}
                </button>
              </div>
            </div>
            <div className="mt-4">
              <label className="block text-sm font-medium text-gray-700 mb-2">
                Optional: Upload syllabus PDF for context
              </label>
              <div className="flex items-center justify-between rounded-md border-2 border-dashed border-gray-300 bg-gray-50 px-3 py-3">
                <div className="flex items-center gap-3">
                  <input
                    id="quiz-create-pdf"
                    type="file"
                    accept="application/pdf"
                    onChange={async (e) => {
                      const file = e.target.files?.[0];
                      if (!file) return;
                      try {
                        const { pdfBase64, fileName, fileSize } =
                          await uploadPdfForAI(file);
                        setPdfBase64(pdfBase64);
                        setPdfName(fileName);
                        setPdfSize(fileSize);
                        toast.success("Syllabus loaded as AI context");
                      } catch (err: any) {
                        console.error(err);
                        toast.error(err?.message || "Failed to read PDF");
                      }
                    }}
                    className="hidden"
                  />
                  <label
                    htmlFor="quiz-create-pdf"
                    className="inline-flex items-center px-3 py-2 bg-white border rounded-md text-sm cursor-pointer hover:bg-gray-50"
                  >
                    Choose PDF
                  </label>
                  {pdfName ? (
                    <span className="text-xs text-gray-700 bg-white border rounded-full px-2 py-1">
                      {pdfName}
                      {pdfSize && ` (${(pdfSize / 1024).toFixed(1)} KB)`}
                    </span>
                  ) : (
                    <span className="text-xs text-gray-500">
                      No file selected
                    </span>
                  )}
                </div>
                {pdfName && (
                  <button
                    onClick={() => {
                      setPdfBase64(null);
                      setPdfName(null);
                      setPdfSize(null);
                    }}
                    className="text-xs text-gray-600 hover:text-gray-900"
                  >
                    Clear
                  </button>
                )}
              </div>
              <p className="mt-1 text-xs text-gray-500">
                PDF up to 10MB. We'll use its text as AI context.
              </p>
            </div>
          </div>
          {/* Quiz Summary */}
          <div className="bg-blue-50 border border-blue-200 rounded-lg p-4">
            <h3 className="text-sm font-medium text-blue-800 mb-2">
              Quiz Summary
            </h3>
            <div className="text-sm text-blue-700">
              <p>
                <strong>Title:</strong> {quizData.title}
              </p>
              <p>
                <strong>Subject:</strong> {quizData.subject}
              </p>
              <p>
                <strong>Grade Level:</strong>{" "}
                {quizData.grade_level || "Not specified"}
              </p>
              <p>
                <strong>Time Limit:</strong> {quizData.time_limit_minutes}{" "}
                minutes
              </p>
              <p>
                <strong>Questions:</strong> {questions.length}
              </p>
              <p>
                <strong>Total Points:</strong> {totalPoints}
              </p>
            </div>
          </div>

          {/* Question Management */}
          <div className="bg-white rounded-lg shadow-sm border p-6">
            <div className="flex items-center justify-between mb-6">
              <h3 className="text-lg font-semibold text-gray-900">
                Questions ({visibleQuestions.length}/{questions.length} shown)
              </h3>
              <button
                onClick={addQuestion}
                disabled={questions.length >= 40}
                className="inline-flex items-center px-3 py-2 border border-transparent text-sm font-medium rounded-md text-white bg-green-600 hover:bg-green-700 disabled:opacity-50 disabled:cursor-not-allowed"
              >
                <PlusIcon className="h-4 w-4 mr-1" />
                Add Question
              </button>
            </div>

            {/* Questions */}
            {visibleQuestions.length === 0 ? (
              <div className="text-center py-12 border-2 border-dashed border-gray-300 rounded-lg">
                <div className="text-gray-500 mb-4">
                  <svg
                    className="mx-auto h-12 w-12 text-gray-400"
                    fill="none"
                    viewBox="0 0 24 24"
                    stroke="currentColor"
                  >
                    <path
                      strokeLinecap="round"
                      strokeLinejoin="round"
                      strokeWidth={2}
                      d="M9 12h6m-6 4h6m2 5H7a2 2 0 01-2-2V5a2 2 0 012-2h5.586a1 1 0 01.707.293l5.414 5.414a1 1 0 01.293.707V19a2 2 0 01-2 2z"
                    />
                  </svg>
                </div>
                <h3 className="text-lg font-medium text-gray-900 mb-2">
                  No questions yet
                </h3>
                <p className="text-gray-500 mb-4">
                  Get started by adding manual questions or generating AI
                  questions
                </p>
                <div className="flex justify-center space-x-4">
                  <button
                    onClick={addQuestion}
                    className="inline-flex items-center px-4 py-2 border border-transparent text-sm font-medium rounded-md text-white bg-green-600 hover:bg-green-700"
                  >
                    <PlusIcon className="h-4 w-4 mr-2" />
                    Add Manual Question
                  </button>
                </div>
              </div>
            ) : (
              visibleQuestions.map((question) => {
                const originalIndex = questions.findIndex(
                  (q) => q === question
                );
                const questionIndex = originalIndex; // use original index for updates
                const isAI = (question as any).is_ai_generated;
                const aiStatus = (question as any).ai_status as any;
                return (
                  <div
                    key={questionIndex}
                    className="border border-gray-200 rounded-lg p-6 mb-6"
                  >
                    <div className="flex items-center justify-between mb-4">
                      <h4 className="text-lg font-medium text-gray-900">
                        Question {questionIndex + 1}
                        {isAI && (
                          <span
                            className={`ml-2 text-xs px-2 py-1 rounded-full ${
                              aiStatus === "approved"
                                ? "bg-green-100 text-green-800"
                                : aiStatus === "pending"
                                ? "bg-yellow-100 text-yellow-800"
                                : "bg-gray-100 text-gray-700"
                            }`}
                          >
                            AI {aiStatus || "pending"}
                          </span>
                        )}
                      </h4>
                      <div className="flex items-center space-x-4">
                        <select
                          value={question.question_type}
                          onChange={(e) =>
                            updateQuestion(
                              questionIndex,
                              "question_type",
                              e.target.value
                            )
                          }
                          className="px-3 py-1 border border-gray-300 rounded-md text-sm"
                        >
                          <option value="multiple_choice">
                            Multiple Choice
                          </option>
                          <option value="true_false">True/False</option>
                        </select>
                        <div className="flex items-center space-x-2">
                          <span className="text-sm text-gray-600">Points:</span>
                          <input
                            type="number"
                            value={question.points}
                            onChange={(e) =>
                              updateQuestion(
                                questionIndex,
                                "points",
                                parseInt(e.target.value)
                              )
                            }
                            className="w-16 px-2 py-1 border border-gray-300 rounded-md text-sm"
                            min="1"
                            max="100"
                          />
                        </div>
                        <button
                          onClick={() => removeQuestion(questionIndex)}
                          className="text-red-600 hover:text-red-900"
                          title="Remove Question"
                        >
                          <TrashIcon className="h-4 w-4" />
                        </button>
                        {isAI && aiStatus === "pending" && (
                          <>
                            <button
                              onClick={() => approveAIQuestion(originalIndex)}
                              className="px-3 py-1 bg-green-100 text-green-700 rounded-md hover:bg-green-200 text-sm font-medium"
                              title="Approve AI question"
                            >
                              Approve
                            </button>
                            <button
                              onClick={() => discardAIQuestion(originalIndex)}
                              className="px-3 py-1 bg-red-100 text-red-700 rounded-md hover:bg-red-200 text-sm font-medium"
                              title="Discard AI question"
                            >
                              Discard
                            </button>
                          </>
                        )}
                      </div>
                    </div>

                    {/* Question Text */}
                    <div className="mb-6">
                      <label className="block text-sm font-medium text-gray-700 mb-2">
                        Question Text *
                      </label>
                      <textarea
                        value={question.question_text}
                        onChange={(e) =>
                          updateQuestion(
                            questionIndex,
                            "question_text",
                            e.target.value
                          )
                        }
                        rows={3}
                        className="w-full px-3 py-2 border border-gray-300 rounded-md focus:outline-none focus:ring-2 focus:ring-blue-500"
                        placeholder="Enter your question here"
                      />
                    </div>

                    {/* Answers */}
                    <div>
                      <label className="block text-sm font-medium text-gray-700 mb-3">
                        Answers *
                      </label>
                      <div className="space-y-3">
                        {question.answers.map((answer, answerIndex) => (
                          <div
                            key={answerIndex}
                            className="flex items-center space-x-3"
                          >
                            <button
                              onClick={() =>
                                setCorrectAnswer(questionIndex, answerIndex)
                              }
                              className={`w-6 h-6 rounded-full border-2 flex items-center justify-center ${
                                answer.is_correct
                                  ? "border-green-500 bg-green-500 text-white"
                                  : "border-gray-300 hover:border-gray-400"
                              }`}
                            >
                              {answer.is_correct && (
                                <CheckIcon className="h-4 w-4" />
                              )}
                            </button>
                            <input
                              type="text"
                              value={answer.answer_text}
                              onChange={(e) =>
                                updateAnswer(
                                  questionIndex,
                                  answerIndex,
                                  "answer_text",
                                  e.target.value
                                )
                              }
                              className="flex-1 px-3 py-2 border border-gray-300 rounded-md focus:outline-none focus:ring-2 focus:ring-blue-500"
                              placeholder={`Answer ${answerIndex + 1}`}
                            />
                            {answer.is_correct && (
                              <span className="text-sm text-green-600 font-medium">
                                Correct
                              </span>
                            )}
                          </div>
                        ))}
                      </div>
                    </div>
                  </div>
                );
              })
            )}
          </div>

          {/* Navigation */}
          <div className="flex items-center justify-between">
            <button
              onClick={() => setCurrentStep(1)}
              className="px-4 py-2 border border-gray-300 text-gray-700 rounded-md hover:bg-gray-50"
            >
              Back to Quiz Details
            </button>

            <div className="flex items-center space-x-4">
              <div className="text-sm text-gray-600">
                Questions: {questions.length} | Total Points: {totalPoints}
              </div>
              <div className="relative group">
                <button
                  onClick={handleSubmit}
                  disabled={loading || !validateStep2()}
                  className="px-6 py-2 bg-green-600 text-white rounded-md hover:bg-green-700 disabled:opacity-50 disabled:cursor-not-allowed flex items-center"
                >
                  {loading ? (
                    <>
                      <LoadingSpinner size="sm" />
                      <span className="ml-2">Creating Quiz...</span>
                    </>
                  ) : (
                    <>
                      <CheckIcon className="h-4 w-4 mr-2" />
                      Create Quiz
                    </>
                  )}
                </button>
                {!validateStep2() && !loading && (
                  <div className="absolute bottom-full left-1/2 transform -translate-x-1/2 mb-2 px-3 py-2 bg-gray-900 text-white text-sm rounded-md opacity-0 group-hover:opacity-100 transition-opacity duration-200 whitespace-nowrap z-10">
                    {getValidationReason()}
                    <div className="absolute top-full left-1/2 transform -translate-x-1/2 w-0 h-0 border-l-4 border-r-4 border-t-4 border-transparent border-t-gray-900"></div>
                  </div>
                )}
              </div>
            </div>
          </div>
        </motion.div>
      )}
    </div>
  );
};

export default CreateQuizPage;<|MERGE_RESOLUTION|>--- conflicted
+++ resolved
@@ -5,19 +5,9 @@
 import { PlusIcon, TrashIcon, ArrowLeftIcon, CheckIcon } from "@heroicons/react/24/outline";
 import LoadingSpinner from "@/components/ui/LoadingSpinner";
 import { quizService } from "@/lib/quizService";
-<<<<<<< HEAD
 import { subjectsService } from "@/lib/subjects";
-import { generateAIQuestions } from "@/lib/ai";
+import { generateAIQuestions, uploadPdfForAI } from "@/lib/ai";
 import type { CreateQuizData, CreateQuestionData } from "@/types/quiz";
-=======
-import { getNoteSubjects } from "@/lib/notes";
-import { generateAIQuestions, uploadPdfForAI } from "@/lib/ai";
-import type {
-  CreateQuizData,
-  CreateQuestionData,
-  CreateAnswerData,
-} from "@/types/quiz";
->>>>>>> eff5fc83
 import toast from "react-hot-toast";
 
 type NoteSubject = {
@@ -173,7 +163,6 @@
     }
     setAiLoading(true);
     try {
-<<<<<<< HEAD
       const ai = await generateAIQuestions(
         quizData.subject,
         quizData.grade_level || "",
@@ -183,18 +172,6 @@
         quizData.title || undefined
       );
       const mapped = ai.map((q: any, idx: number) => ({
-=======
-      const ai = await generateAIQuestions({
-        subject: quizData.subject,
-        gradeLevel: quizData.grade_level || undefined,
-        numQuestions: aiNumQuestions,
-        difficulty: aiDifficulty,
-        questionType: aiQuestionType,
-        title: quizData.title || undefined,
-        pdfBase64: pdfBase64 || undefined,
-      });
-      const mapped = ai.map((q, idx) => ({
->>>>>>> eff5fc83
         question_text: q.question_text,
         question_type: q.question_type,
         points: q.points ?? 10,
