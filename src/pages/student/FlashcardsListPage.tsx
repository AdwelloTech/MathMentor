import React, { useEffect, useState } from "react";
import {
  Card,
  CardContent,
  CardDescription,
  CardHeader,
  CardTitle,
} from "@/components/ui/card";
import { Button } from "@/components/ui/button";
import {
  Select,
  SelectContent,
  SelectItem,
  SelectTrigger,
  SelectValue,
} from "@/components/ui/select";
import { Badge } from "@/components/ui/badge";
import { BookOpen, User, GraduationCap } from "lucide-react";
import { flashcards } from "@/lib/flashcards";
import type { FlashcardSet } from "@/types/flashcards";
<<<<<<< HEAD
import { useNavigate } from "react-router-dom";
import { subjectsService } from "@/lib/subjects";
=======
import { getNoteSubjects } from "@/lib/notes";
import { useNavigate } from "react-router-dom";
>>>>>>> eff5fc83

const FlashcardsListPage: React.FC = () => {
  const [sets, setSets] = useState<FlashcardSet[]>([]);
  const [subject, setSubject] = useState("");
  const [subjects, setSubjects] = useState<
    { id: string; name: string; display_name: string }[]
  >([]);
  const [loading, setLoading] = useState(true);
  const [error, setError] = useState<string | null>(null);
  const navigate = useNavigate();

  const load = async () => {
    try {
      setLoading(true);
      setError(null);
      const data = await flashcards.student.listAvailable(subject || undefined);
      console.log("Loaded flashcard sets:", data); // Debug log
      setSets(data || []);
    } catch (error) {
      console.error("Error loading flashcard sets:", error);
      setError("Failed to load flashcard sets. Please try again.");
      setSets([]);
    } finally {
      setLoading(false);
    }
  };

  useEffect(() => {
    load();
  }, [subject]); // eslint-disable-line react-hooks/exhaustive-deps

  useEffect(() => {
    (async () => {
<<<<<<< HEAD
      const s = await subjectsService.listActive();
      setSubjects(s as any);
=======
      try {
        const s = await getNoteSubjects();
        console.log("Loaded subjects:", s); // Debug log
        setSubjects(s || []);
      } catch (error) {
        console.error("Error loading subjects:", error);
        setSubjects([]);
      }
>>>>>>> eff5fc83
    })();
  }, []);

  // Debug log for current state
  console.log("Current state:", { sets, subject, subjects, loading });

  if (loading) {
    return (
      <div className="min-h-screen bg-gradient-to-br from-slate-50 to-slate-100 flex items-center justify-center">
        <div className="text-center">
          <div className="animate-spin rounded-full h-16 w-16 border-b-2 border-green-900 mx-auto mb-4"></div>
          <p className="text-gray-600 text-lg">Loading flashcard sets...</p>
        </div>
      </div>
    );
  }

  return (
    <div className="min-h-screen  p-6">
      <div className="max-w-7xl mx-auto space-y-8">
        {/* Error Display */}
        {error && (
          <Card className="border-2 border-red-200 bg-red-50">
            <CardContent className="p-4">
              <div className="flex items-center gap-2 text-red-800">
                <span className="text-sm font-medium">{error}</span>
                <Button
                  onClick={load}
                  variant="outline"
                  size="sm"
                  className="ml-auto border-red-300 text-red-700 hover:bg-red-100"
                >
                  Retry
                </Button>
              </div>
            </CardContent>
          </Card>
        )}

        {/* Header Section */}
        <div className="flex flex-col sm:flex-row items-start sm:items-center justify-between gap-6">
          <div className="space-y-2">
            <div className="flex items-center gap-3">
              <div className="p-2 bg-green-900 rounded-2xl shadow-lg">
                <GraduationCap className="h-6 w-6 text-white" />
              </div>
              <h1 className="text-3xl font-bold text-green-900">Flash Cards</h1>
            </div>
            <p className="text-base text-slate-600">
              Master your subjects with interactive study cards
            </p>
          </div>

          {/* Subject Filter and Refresh */}
          <div className="flex flex-col sm:flex-row gap-3">
            <Card className="shadow-lg border-0 bg-white/80 backdrop-blur-sm">
              <CardContent className="p-4">
                <div className="flex items-center gap-3">
                  <BookOpen className="h-4 w-4 text-green-900" />
                  <Select
                    value={subject || "all"}
                    onValueChange={(val) =>
                      setSubject(val === "all" ? "" : val)
                    }
                  >
                    <SelectTrigger className="w-[200px] rounded-2xl border shadow-sm">
                      <SelectValue placeholder="All Subjects" />
                    </SelectTrigger>
                    <SelectContent>
                      <SelectItem value="all">All Subjects</SelectItem>
                      {subjects.map((s) => (
                        <SelectItem key={s.id} value={s.name}>
                          {s.display_name}
                        </SelectItem>
                      ))}
                    </SelectContent>
                  </Select>
                </div>
              </CardContent>
            </Card>
          </div>
        </div>

        {/* Flashcard Sets Grid */}
        <div className="grid grid-cols-1 md:grid-cols-2 xl:grid-cols-3 gap-6">
          {sets.map((s) => (
            <Card
              key={s.id}
              className="group hover:shadow-2xl transition-all duration-300 border-2 border-green-900/60 backdrop-blur-sm hover:-translate-y-1 rounded-2xl overflow-hidden"
            >
              <CardHeader className="pb-4">
                <div className="flex items-start justify-between gap-3">
                  <div className="space-y-2 flex-1">
                    <CardTitle className="text-xl font-bold text-green-900 leading-tight">
                      {s.title}
                    </CardTitle>
                    <div className="flex flex-wrap items-center gap-2">
                      <Badge
                        variant="secondary"
                        className="bg-green-900 text-white hover:bg-green-900 rounded-md px-3 py-1"
                      >
                        {s.subject}
                      </Badge>
                      {s.topic && (
                        <Badge
                          variant="outline"
                          className="border-yellow-400 text-white rounded-xl px-3 py-1"
                        >
                          {s.topic}
                        </Badge>
                      )}
                    </div>
                  </div>
                  <div className="p-2 bg-gradient-to-br from-green-900 to-green-800 rounded-xl shadow-lg text-white">
                    <BookOpen className="h-5 w-5 text-white" />
                  </div>
                </div>
              </CardHeader>

              <CardContent className="pt-0 space-y-4">
                <CardDescription className="flex items-center gap-2 text-base">
                  <User className="h-4 w-4 text-gray-900" />
                  <span className="text-gray-900">
                    By {s.tutor?.full_name || "Unknown Tutor"}
                  </span>
                </CardDescription>

                <Button
                  onClick={() => navigate(`/student/flashcards/${s.id}`)}
                  className="w-full bg-yellow-400 hover:bg-yellow-300 text-black font-semibold py-3 rounded-xl shadow-lg hover:shadow-xl transition-all duration-200 hover:scale-[1.02]"
                >
                  Start Studying
                </Button>
              </CardContent>
            </Card>
          ))}
        </div>

        {/* Empty State */}
        {sets.length === 0 && !loading && (
          <Card className="border-0 bg-white/80 backdrop-blur-sm shadow-lg rounded-2xl">
            <CardContent className="flex flex-col items-center justify-center py-16 space-y-4">
              <div className="p-4 bg-slate-100 rounded-2xl">
                <BookOpen className="h-12 w-12 text-slate-400" />
              </div>
              <div className="text-center space-y-2">
                <h3 className="text-xl font-semibold text-slate-700">
                  No flashcard sets found
                </h3>
                <p className="text-base text-slate-500">
                  {subject
                    ? `No flashcards available for ${
                        subjects.find((s) => s.name === subject)
                          ?.display_name || subject
                      }`
                    : "No flashcard sets are currently available"}
                </p>
                {subject && (
                  <Button
                    onClick={() => setSubject("")}
                    variant="outline"
                    className="mt-4 border-2 border-slate-300 text-slate-700 hover:bg-slate-50"
                  >
                    View All Subjects
                  </Button>
                )}
              </div>
            </CardContent>
          </Card>
        )}
      </div>
    </div>
  );
};

export default FlashcardsListPage;<|MERGE_RESOLUTION|>--- conflicted
+++ resolved
@@ -18,13 +18,9 @@
 import { BookOpen, User, GraduationCap } from "lucide-react";
 import { flashcards } from "@/lib/flashcards";
 import type { FlashcardSet } from "@/types/flashcards";
-<<<<<<< HEAD
+
 import { useNavigate } from "react-router-dom";
 import { subjectsService } from "@/lib/subjects";
-=======
-import { getNoteSubjects } from "@/lib/notes";
-import { useNavigate } from "react-router-dom";
->>>>>>> eff5fc83
 
 const FlashcardsListPage: React.FC = () => {
   const [sets, setSets] = useState<FlashcardSet[]>([]);
@@ -58,19 +54,8 @@
 
   useEffect(() => {
     (async () => {
-<<<<<<< HEAD
       const s = await subjectsService.listActive();
       setSubjects(s as any);
-=======
-      try {
-        const s = await getNoteSubjects();
-        console.log("Loaded subjects:", s); // Debug log
-        setSubjects(s || []);
-      } catch (error) {
-        console.error("Error loading subjects:", error);
-        setSubjects([]);
-      }
->>>>>>> eff5fc83
     })();
   }, []);
 
