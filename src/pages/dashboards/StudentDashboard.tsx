--- conflicted
+++ resolved
@@ -543,12 +543,6 @@
               >
                 <Card className="hover:shadow-xl hover:-translate-y-1 transition-all duration-300 group shadow-[0_2px_2px_0_#16803D] h-[152px] w-[311px]">
                   <CardHeader className="pb-2">
-<<<<<<< HEAD
-                    <div
-                      className={`bg-${stat.color} w-12 h-12 rounded-xl flex items-center justify-center mb-3 group-hover:scale-110 transition-transform duration-200`}
-                    >
-                      <stat.icon className="w-6 h-6 text-white" />
-=======
                     <div className="flex items-start space-x-3">
                       <div className="bg-[#16803D] w-12 h-12 rounded-xl flex items-center justify-center flex-shrink-0 group-hover:scale-110 transition-transform duration-200">
                         <stat.icon className="w-6 h-6 text-white" />
@@ -558,7 +552,6 @@
                           {stat.name}
                         </CardTitle>
                       </div>
->>>>>>> 5f3e56f3
                     </div>
                   </CardHeader>
                   <CardContent className="pt-0">
