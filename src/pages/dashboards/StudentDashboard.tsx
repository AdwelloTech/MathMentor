import React, { useState, useEffect } from "react";
import { classSchedulingService } from "../../lib/classSchedulingService";
import { quizService } from "../../lib/quizService";
import { packagePricingService } from "../../lib/packagePricing";
import { flashcards } from "../../lib/flashcards";
import { searchStudyNotes } from "../../lib/notes";
import { getStudentTutorMaterials } from "../../lib/studentTutorMaterials";
import { motion, AnimatePresence } from "framer-motion";
import { useNavigate } from "react-router-dom";
import {
  BookOpenIcon,
  CalendarDaysIcon,
  ChartBarIcon,
  VideoCameraIcon,
  StarIcon,
  ClockIcon,
  UserGroupIcon,
  AcademicCapIcon,
  SparklesIcon,
  ArrowRightIcon,
  PlayIcon,
  DocumentTextIcon,
  ChatBubbleLeftRightIcon,
  CurrencyDollarIcon,
  TrophyIcon,
  GiftIcon,
  LightBulbIcon,
  CheckCircleIcon,
  CogIcon,
  ChartBarIcon as TrendingUpIcon,
} from "@heroicons/react/24/outline";
import { useAuth } from "@/contexts/AuthContext";
import { getPackageDisplayName, getPackageFeatures } from "@/utils/permissions";
import StudentPageWrapper from "@/components/ui/StudentPageWrapper";
import {
  Card,
  CardContent,
  CardDescription,
  CardHeader,
  CardTitle,
} from "@/components/ui/card";
import { Button } from "@/components/ui/button";
import { Badge } from "@/components/ui/badge";
import { Progress } from "@/components/ui/progress";
import { Skeleton } from "@/components/ui/skeleton";
import type { StudentDashboardStats } from "@/types/classScheduling";
import type { Quiz } from "@/types/quiz";
import type { FlashcardSet } from "@/types/flashcards";

// Import the images
import bellIcon from "../../assets/bell.png";
import logoutIcon from "../../assets/logout.png";

interface DashboardData {
  stats: StudentDashboardStats | null;
  upcomingSessions: any[];
  recentQuizzes: Quiz[];
  availableFlashcards: FlashcardSet[];
  studyMaterials: any[];
  packageInfo: any;
  loading: boolean;
}

const StudentDashboard: React.FC = () => {
  const { profile, canAccess, signOut } = useAuth();
  const navigate = useNavigate();

  const handleLogout = async () => {
    try {
      await signOut();
      navigate("/login");
    } catch (error) {
      console.error("Logout error:", error);
    }
  };
  const [data, setData] = useState<DashboardData>({
    stats: null,
    upcomingSessions: [],
    recentQuizzes: [],
    availableFlashcards: [],
    studyMaterials: [],
    packageInfo: null,
    loading: true,
  });

  useEffect(() => {
    if (profile?.user_id) {
      loadDashboardData();
    }
  }, [profile?.user_id]);

  const loadDashboardData = async () => {
    if (!profile?.user_id) return;

    setData((prev) => ({ ...prev, loading: true }));

    try {
      const [
        stats,
        upcomingSessions,
        recentQuizzes,
        availableFlashcards,
        studyMaterials,
        packageInfo,
      ] = await Promise.allSettled([
        classSchedulingService.stats.getStudentStats(profile.user_id),
        loadUpcomingSessions(),
        loadRecentQuizzes(),
        flashcards.student.listAvailable(),
        loadStudyMaterials(),
        packagePricingService.getCurrentStudentPackage(profile.user_id),
      ]);

      // Handle individual promise results
      const statsResult = stats.status === "fulfilled" ? stats.value : null;
      const upcomingSessionsResult =
        upcomingSessions.status === "fulfilled" ? upcomingSessions.value : [];
      const recentQuizzesResult =
        recentQuizzes.status === "fulfilled" ? recentQuizzes.value : [];
      const availableFlashcardsResult =
        availableFlashcards.status === "fulfilled"
          ? availableFlashcards.value
          : [];
      const studyMaterialsResult =
        studyMaterials.status === "fulfilled" ? studyMaterials.value : [];
      const packageInfoResult =
        packageInfo.status === "fulfilled" ? packageInfo.value : null;

      console.log("Setting dashboard data:", {
        stats: statsResult,
        upcomingSessions: upcomingSessionsResult,
        recentQuizzes: recentQuizzesResult,
        availableFlashcards: availableFlashcardsResult,
        studyMaterials: studyMaterialsResult,
        packageInfo: packageInfoResult,
      });

      setData({
        stats: statsResult,
        upcomingSessions: upcomingSessionsResult,
        recentQuizzes: recentQuizzesResult.slice(0, 3), // Show only 3 recent
        availableFlashcards: availableFlashcardsResult.slice(0, 3), // Show only 3
        studyMaterials: studyMaterialsResult.slice(0, 3), // Show only 3
        packageInfo: packageInfoResult,
        loading: false,
      });
    } catch (error) {
      console.error("Error loading dashboard data:", error);
      setData((prev) => ({ ...prev, loading: false }));
    }
  };

  const loadUpcomingSessions = async () => {
    if (!profile?.user_id) return [];

    try {
      const allBookings = await classSchedulingService.bookings.getByStudentId(
        profile.user_id,
        { booking_status: "confirmed" }
      );

      const now = new Date();
      const futureBookings = allBookings.filter((booking: any) => {
        const date = booking.class?.date;
        const time = booking.class?.start_time;
        if (!date || !time) return false;
        const sessionDateTime = new Date(`${date}T${time}`);
        return sessionDateTime > now;
      });

      return futureBookings.map((booking: any) => ({
        id: booking.id,
        tutor: booking.class?.tutor?.full_name || booking.tutor_name,
        subject: booking.class?.title,
        time: formatUpcomingTime(
          booking.class?.date,
          booking.class?.start_time
        ),
        duration: getDuration(
          booking.class?.start_time,
          booking.class?.end_time
        ),
        type: booking.class?.class_type?.name || booking.class_type,
        date: booking.class?.date,
        startTime: booking.class?.start_time,
      }));
    } catch (error) {
      console.error("Error loading upcoming sessions:", error);
      return [];
    }
  };

  const loadStudyMaterials = async () => {
    if (!profile?.user_id) return [];

    try {
      const [notes, materials] = await Promise.all([
        searchStudyNotes(),
        getStudentTutorMaterials(profile.user_id),
      ]);

      return [...notes, ...materials].slice(0, 6);
    } catch (error) {
      console.error("Error loading study materials:", error);
      return [];
    }
  };

  const loadRecentQuizzes = async () => {
    if (!profile?.user_id) return [];

    try {
      console.log("Loading recent quizzes for student:", profile.user_id);

      // Get recent quiz attempts or completed quizzes
      const recentQuizzes = await quizService.studentQuizzes.getRecentQuizzes(
        profile.user_id
      );

      console.log("Recent quizzes loaded:", recentQuizzes);

      if (recentQuizzes.length > 0) {
        const sliced = recentQuizzes.slice(0, 3);
        console.log("Returning recent quizzes:", sliced);
        return sliced;
      } else {
        console.log("No recent quizzes, falling back to available quizzes");
        // If no recent quizzes, show available quizzes instead
        const availableQuizzes =
          await quizService.studentQuizzes.getAvailableQuizzes(profile.user_id);
        const sliced = availableQuizzes.slice(0, 3);
        console.log("Returning available quizzes as fallback:", sliced);
        return sliced;
      }
    } catch (error) {
      console.error("Error loading recent quizzes:", error);
      // Fallback to available quizzes if recent quizzes fail
      try {
        const availableQuizzes =
          await quizService.studentQuizzes.getAvailableQuizzes(profile.user_id);
        const sliced = availableQuizzes.slice(0, 3);
        console.log(
          "Returning available quizzes after error fallback:",
          sliced
        );
        return sliced;
      } catch (fallbackError) {
        console.error(
          "Error loading available quizzes as fallback:",
          fallbackError
        );
        return [];
      }
    }
  };

  const formatUpcomingTime = (date: string, time: string) => {
    if (!date || !time) return "";
    const dt = new Date(`${date}T${time}`);
    const today = new Date();

    if (dt.toDateString() === today.toDateString()) {
      return `Today, ${dt.toLocaleTimeString([], {
        hour: "2-digit",
        minute: "2-digit",
      })}`;
    }

    return `${dt.toLocaleDateString(undefined, {
      weekday: "long",
      month: "long",
      day: "numeric",
      year: "numeric",
    })}, ${dt.toLocaleTimeString([], { hour: "2-digit", minute: "2-digit" })}`;
  };

  const getDuration = (start: string, end: string) => {
    if (!start || !end) return "";
    const [sh, sm] = start.split(":").map(Number);
    const [eh, em] = end.split(":").map(Number);
    let mins = eh * 60 + em - (sh * 60 + sm);
    return `${mins} min`;
  };

  const formatCurrency = (amount: number) => {
    return new Intl.NumberFormat("en-US", {
      style: "currency",
      currency: "USD",
    }).format(amount / 100);
  };

  const calculateHoursLearned = () => {
    if (!data.stats) return 0;
    // Estimate 1 hour per completed booking
    return data.stats.completed_bookings;
  };

  const getPackageProgress = () => {
    if (!data.packageInfo) return { used: 0, total: 10, percentage: 0 };

    const total =
      data.packageInfo.package_type === "gold"
        ? 20
        : data.packageInfo.package_type === "silver"
        ? 15
        : 10;
    const used = data.stats?.total_bookings || 0;
    const percentage = Math.min((used / total) * 100, 100);

    return { used, total, percentage };
  };

  const containerVariants = {
    hidden: { opacity: 0 },
    visible: {
      opacity: 1,
      transition: { staggerChildren: 0.1 },
    },
  };

  const itemVariants = {
    hidden: { opacity: 0, y: 20 },
    visible: { opacity: 1, y: 0 },
  };

  if (data.loading) {
    return (
      <div className="min-h-screen bg-gradient-to-br from-green-50 via-yellow-50 to-green-100 p-6 relative">
        {/* Background pattern for depth */}
        <div className="absolute inset-0 bg-[radial-gradient(circle_at_50%_50%,rgba(34,197,94,0.03),transparent_50%)]"></div>
        <div className="max-w-7xl mx-auto space-y-8 relative z-10">
          {/* Header Skeleton */}
          <div className="bg-white rounded-2xl p-8 shadow-xl shadow-gray-200/50">
            <Skeleton className="h-8 w-64 mb-4" />
            <Skeleton className="h-4 w-96" />
          </div>

          {/* Stats Grid Skeleton */}
          <div className="grid grid-cols-1 md:grid-cols-2 lg:grid-cols-4 gap-6">
            {[...Array(4)].map((_, i) => (
              <Card key={i} className="shadow-lg shadow-gray-200/50 border-0">
                <CardHeader className="pb-2">
                  <Skeleton className="h-4 w-24" />
                </CardHeader>
                <CardContent>
                  <Skeleton className="h-8 w-16 mb-2" />
                  <Skeleton className="h-3 w-32" />
                </CardContent>
              </Card>
            ))}
          </div>

          {/* Content Skeleton */}
          <div className="grid grid-cols-1 lg:grid-cols-2 gap-8">
            {[...Array(2)].map((_, i) => (
              <Card key={i} className="shadow-xl shadow-gray-200/50 border-0">
                <CardHeader>
                  <Skeleton className="h-6 w-48" />
                </CardHeader>
                <CardContent className="space-y-4">
                  {[...Array(3)].map((_, j) => (
                    <Skeleton key={j} className="h-16 w-full" />
                  ))}
                </CardContent>
              </Card>
            ))}
          </div>
        </div>
      </div>
    );
  }

  return (
    <StudentPageWrapper backgroundClass="bg-[#D5FFC5]">
      <div className="relative overflow-hidden">
        {/* Animated background elements */}
        <div className="absolute inset-0 bg-[radial-gradient(circle_at_50%_50%,rgba(34,197,94,0.03),transparent_50%)]"></div>

        {/* Floating decorative elements */}
        <div className="absolute top-20 left-10 w-32 h-32 bg-gradient-to-r from-green-400/10 to-yellow-400/10 rounded-full blur-3xl animate-pulse"></div>
        <div
          className="absolute top-40 right-20 w-24 h-24 bg-gradient-to-r from-yellow-400/10 to-green-400/10 rounded-full blur-2xl animate-pulse"
          style={{ animationDelay: "1s" }}
        ></div>
        <div
          className="absolute bottom-20 left-1/4 w-40 h-40 bg-gradient-to-r from-green-300/5 to-yellow-300/5 rounded-full blur-3xl animate-pulse"
          style={{ animationDelay: "2s" }}
        ></div>

        <motion.div
          variants={containerVariants}
          initial="hidden"
          animate="visible"
          className="px-6 pb-16 relative z-10"
        >
          <div className="space-y-8">
            {/* New Clean Header Section */}
            <motion.div variants={itemVariants}>
              <div className="pt-6 relative">
                <div className="flex items-center justify-between">
                  <h1 className="text-2xl font-bold text-gray-900">
                    Student Dashboard
                  </h1>
                  <div className="flex items-center space-x-4">
                    <button
                      onClick={handleLogout}
                      className="p-2 hover:bg-gray-100 rounded-lg transition-colors duration-200"
                    >
                      <img src={logoutIcon} alt="Logout" className="w-6 h-6" />
                    </button>
                  </div>
                </div>
              </div>
            </motion.div>

            {/* Welcome Back Section */}
            <motion.div variants={itemVariants}>
              <Card className="bg-gradient-to-r from-[#199421] to-[#94DF4A] text-white border-0 shadow-[0_2px_2px_0_rgba(0,0,0,0.5)]">
                <CardHeader className="pb-4">
                  <div className="flex flex-col lg:flex-row lg:items-center lg:justify-between">
                    <div className="space-y-2">
                      <CardTitle className="text-3xl lg:text-4xl font-bold text-white">
                        Welcome back, {profile?.full_name?.split(" ")[0]}! 👋
                      </CardTitle>
                      <CardDescription className="text-white text-lg">
                        Ready to continue your learning journey?
                      </CardDescription>
                    </div>
                    <div className="mt-6 lg:mt-0 flex items-center space-x-4">
                      <Badge
                        variant="secondary"
                        className="bg-white/20 text-white border-white/20"
                      >
                        {getPackageDisplayName(profile?.package || "free")}
                      </Badge>
                      {profile?.package !== "gold" && (
                        <Button
                          variant="secondary"
                          className="bg-white text-[#199421] hover:bg-white/90 shadow-md hover:shadow-lg transition-all duration-200 font-semibold"
                          onClick={() => navigate("/packages")}
                        >
                          <SparklesIcon className="w-4 h-4 mr-2" />
                          Upgrade
                        </Button>
                      )}
                    </div>
                  </div>
<<<<<<< HEAD
                </div>
                <Button
                  className="mt-4 bg-yellow-300 text-black hover:bg-yellow-200 shadow-md hover:shadow-lg transition-all duration-200 font-semibold"
                  onClick={() => navigate("/packages")}
                >
                  <CurrencyDollarIcon className="w-4 h-4 mr-2" />
                  Manage Package
                </Button>
              </CardContent>
            </Card>
          </motion.div>

          {/* Stats Grid */}
          <motion.div
            variants={itemVariants}
            className="grid grid-cols-1 md:grid-cols-2 lg:grid-cols-4 gap-6"
          >
            {[
              {
                name: "Total Sessions",
                value: data.stats?.total_bookings || 0,
                icon: VideoCameraIcon,
                color: "bg-green-900",
                description: "All time bookings",
              },
              {
                name: "Hours Learned",
                value: calculateHoursLearned(),
                icon: ClockIcon,
                color: "bg-green-900",
                description: "Estimated learning time",
              },
              {
                name: "Tutors Worked With",
                value: data.stats?.total_tutors || 0,
                icon: UserGroupIcon,
                color: "bg-green-900",
                description: "Unique tutors",
              },
              {
                name: "This Month",
                value: data.stats?.bookings_this_month || 0,
                icon: TrendingUpIcon,
                color: "bg-yellow-900",
                description: "Sessions booked",
              },
            ].map((stat, index) => (
              <motion.div
                key={stat.name}
                variants={itemVariants}
                transition={{ delay: index * 0.1 }}
              >
                <Card className="hover:shadow-xl hover:-translate-y-1 transition-all duration-300 group shadow-lg shadow-gray-200/50">
                  <CardHeader className="pb-2">
                    <div
                      className={`${stat.color} w-12 h-12 rounded-xl flex items-center justify-center mb-3 group-hover:scale-110 transition-transform duration-200`}
                    >
                      <stat.icon className="w-6 h-6 text-white" />
                    </div>
                    <CardTitle className="text-2xl font-bold">
                      {stat.value}
                    </CardTitle>
                    <CardDescription className="text-sm font-medium">
                      {stat.name}
                    </CardDescription>
                  </CardHeader>
                  <CardContent>
                    <p className="text-xs text-muted-foreground">
                      {stat.description}
                    </p>
                  </CardContent>
                </Card>
              </motion.div>
            ))}
          </motion.div>
=======
                </CardHeader>
              </Card>
            </motion.div>
>>>>>>> 04bae85e

            {/* Package Status Card */}
            <motion.div variants={itemVariants}>
              <Card className="bg-[#16803D] text-white border-0 shadow-2xl shadow-green-900/20">
                <CardContent className="p-4">
                  <div className="flex items-start justify-between">
                    <div className="space-y-2">
                      <CardTitle className="text-xl">
                        My Learning Package
                      </CardTitle>
                      <div className="space-y-2">
                        <p className="text-green-100">
                          {getPackageProgress().used} of{" "}
                          {getPackageProgress().total} sessions used
                        </p>
                        <Progress
                          value={getPackageProgress().percentage}
                          className="w-64 h-2 bg-white [&>div]:bg-yellow-400"
                        />
                      </div>
                      <div className="flex items-center space-x-4 text-sm">
                        <Badge
                          variant="secondary"
                          className=" border-yellow-500/20"
                        >
                          {data.packageInfo?.display_name || "Free Package"}
                        </Badge>
                        <span className="text-green-100">
                          {data.packageInfo?.price_monthly
                            ? formatCurrency(data.packageInfo.price_monthly) +
                              "/month"
                            : "Free"}
                        </span>
                      </div>
                    </div>
                    <div className="text-right space-y-2">
                      <div className="text-3xl font-bold">
                        {getPackageProgress().total - getPackageProgress().used}
                      </div>
                      <div className="text-green-100 text-sm">
                        sessions remaining
                      </div>
                      <Button
                        className="bg-yellow-300 text-black hover:bg-yellow-200 shadow-md hover:shadow-lg transition-all duration-200 font-semibold"
                        onClick={() => navigate("/packages")}
                      >
                        <CurrencyDollarIcon className="w-4 h-4 mr-2" />
                        Manage Package
                      </Button>
                    </div>
                  </div>
                </CardContent>
              </Card>
            </motion.div>

            {/* Stats Grid */}
            <motion.div
              variants={itemVariants}
              className="grid grid-cols-1 md:grid-cols-2 lg:grid-cols-4 gap-6"
            >
              {[
                {
                  name: "Total Sessions",
                  value: data.stats?.total_bookings || 0,
                  icon: VideoCameraIcon,
                  color: "from-green-600 to-green-700",
                  description: "All time bookings",
                },
                {
                  name: "Hours Learned",
                  value: calculateHoursLearned(),
                  icon: ClockIcon,
                  color: "from-yellow-500 to-yellow-600",
                  description: "Estimated learning time",
                },
                {
                  name: "Tutors Worked With",
                  value: data.stats?.total_tutors || 0,
                  icon: UserGroupIcon,
                  color: "from-green-700 to-green-800",
                  description: "Unique tutors",
                },
                {
                  name: "This Month",
                  value: data.stats?.bookings_this_month || 0,
                  icon: TrendingUpIcon,
                  color: "from-yellow-600 to-yellow-700",
                  description: "Sessions booked",
                },
              ].map((stat, index) => (
                <motion.div
                  key={stat.name}
                  variants={itemVariants}
                  transition={{ delay: index * 0.1 }}
                >
                  <Card className="hover:shadow-xl hover:-translate-y-1 transition-all duration-300 group shadow-[0_2px_2px_0_#16803D] h-[152px] w-[311px]">
                    <CardHeader className="pb-2">
                      <div className="flex items-start space-x-3">
                        <div className="bg-[#16803D] w-12 h-12 rounded-xl flex items-center justify-center flex-shrink-0 group-hover:scale-110 transition-transform duration-200">
                          <stat.icon className="w-6 h-6 text-white" />
                        </div>
                        <div className="">
                          <CardTitle className="text-lg font-bold text-gray-900 max-w-xs">
                            {stat.name}
                          </CardTitle>
                        </div>
                      </div>
                    </CardHeader>
                    <CardContent className="pt-0">
                      <div className="pl-0">
                        <div className="flex items-start space-x-2">
                          <div className="text-3xl font-bold text-gray-900 ml-3">
                            {stat.value}
                          </div>
                          <p className="text-sm text-muted-foreground mt-3 px-6">
                            {stat.description}
                          </p>
                        </div>
                      </div>
                    </CardContent>
                  </Card>
                </motion.div>
              ))}
            </motion.div>

            {/* Main Content Grid */}
            <div className="grid grid-cols-1 lg:grid-cols-2 gap-8">
              {/* Upcoming Sessions */}
              <motion.div variants={itemVariants}>
                <Card className="shadow-[0_2px_2px_0_#16803D] border-0 h-[530px]">
                  <CardHeader>
                    <div className="flex items-center justify-between">
                      <div className="flex items-center space-x-2">
                        <div className="bg-[#16803D] w-8 h-8 rounded-lg flex items-center justify-center">
                          <CalendarDaysIcon className="w-4 h-4 text-white" />
                        </div>
                        <CardTitle>Upcoming Sessions</CardTitle>
                      </div>
                      <Button
                        variant="ghost"
                        size="sm"
                        className="text-green-600 hover:text-green-700 hover:bg-green-50 font-medium"
                        onClick={() => navigate("/student/manage-sessions")}
                      >
                        View all
                        <ArrowRightIcon className="w-4 h-4 ml-1" />
                      </Button>
                    </div>
                  </CardHeader>
                  <CardContent className="space-y-4">
                    {data.upcomingSessions.length > 0 ? (
                      data.upcomingSessions
                        .slice(0, 3)
                        .map((session, index) => (
                          <motion.div
                            key={session.id}
                            initial={{ opacity: 0, x: -20 }}
                            animate={{ opacity: 1, x: 0 }}
                            transition={{ delay: index * 0.1 }}
                            className="flex items-center space-x-4 p-4 bg-gradient-to-r from-green-50 to-yellow-50 rounded-xl border shadow-md shadow-gray-100/50"
                          >
                            <div className="bg-gradient-to-r from-green-600 to-green-700 w-10 h-10 rounded-full flex items-center justify-center">
                              <VideoCameraIcon className="w-5 h-5 text-white" />
                            </div>
                            <div className="flex-1 min-w-0">
                              <h4 className="font-semibold text-gray-900 truncate">
                                {session.subject}
                              </h4>
                              <p className="text-sm text-gray-600">
                                with {session.tutor}
                              </p>
                              <p className="text-xs text-gray-500">
                                {session.type}
                              </p>
                            </div>
                            <div className="text-right">
                              <p className="font-medium text-gray-900 text-sm">
                                {session.time}
                              </p>
                              <p className="text-xs text-gray-600">
                                {session.duration}
                              </p>
                            </div>
                          </motion.div>
                        ))
                    ) : (
                      <div className="text-center py-28">
                        <div className="bg-gray-100 w-16 h-16 rounded-full flex items-center justify-center mx-auto mb-4">
                          <CalendarDaysIcon className="w-8 h-8 text-gray-400" />
                        </div>
                        <h4 className="text-lg font-medium text-gray-900 mb-2">
                          No upcoming sessions
                        </h4>
                        <p className="text-gray-600 mb-4">
                          Book your first session to get started!
                        </p>
                        <Button
                          className="bg-yellow-300 text-black hover:bg-yellow-200 shadow-md hover:shadow-lg transition-all duration-200 font-semibold"
                          onClick={() => navigate("/student/book-session")}
                        >
                          <PlayIcon className="w-4 h-4 mr-2" />
                          Book Session
                        </Button>
                      </div>
                    )}
                  </CardContent>
                </Card>
              </motion.div>

              {/* Recent Activity */}
              <motion.div variants={itemVariants}>
                <Card className="shadow-[0_2px_2px_0_#16803D] border-0">
                  <CardHeader>
                    <div className="flex items-center justify-between">
                      <div className="flex items-center space-x-2">
                        <div className="bg-[#16803D] w-8 h-8 rounded-lg flex items-center justify-center">
                          <ClockIcon className="w-4 h-4 text-white" />
                        </div>
                        <CardTitle>Learning Activity</CardTitle>
                      </div>
                      <Button
                        variant="ghost"
                        size="sm"
                        className="text-[#16803D] hover:text-[#16803D] hover:bg-green-50 font-medium"
                        onClick={() => navigate("/student/activity")}
                      >
                        View all
                        <ArrowRightIcon className="w-4 h-4 ml-1" />
                      </Button>
                    </div>
                  </CardHeader>
                  <CardContent className="space-y-4">
                    {/* Quiz Progress */}
                    <div className="space-y-3">
                      <div className="flex items-center justify-between">
                        <h4 className="font-medium text-gray-900">
                          Recent Quizzes
                        </h4>
                        <Button
                          variant="ghost"
                          size="sm"
                          className="text-green-600 hover:text-green-700 hover:bg-green-50 font-medium"
                          onClick={() => navigate("/student/quizzes")}
                        >
                          View all
                          <ArrowRightIcon className="w-4 h-4 ml-1" />
                        </Button>
                      </div>
                      {data.loading ? (
                        <div className="space-y-3">
                          {[1, 2, 3].map((i) => (
                            <div
                              key={i}
                              className="flex items-center space-x-3 p-3 bg-[#D5FFC5] rounded-[10px] shadow-sm"
                            >
                              <div className="flex-1 space-y-2">
                                <Skeleton className="h-4 w-32" />
                                <Skeleton className="h-3 w-24" />
                              </div>
                              <Skeleton className="h-4 w-20" />
                            </div>
                          ))}
                        </div>
                      ) : data.recentQuizzes.length > 0 ? (
                        data.recentQuizzes.map((quiz, index) => (
                          <div
                            key={quiz.id}
                            className="flex items-center space-x-3 p-3 bg-[#D5FFC5] rounded-[10px] shadow-sm cursor-pointer hover:bg-[#C5F0B5] transition-colors duration-200"
                            onClick={() =>
                              quiz.attempt_id
                                ? navigate(`/student/take-quiz/${quiz.attempt_id}`)
                                : console.warn('No attempt available for quiz', quiz.id)
                            }
                          >
                            <div className="flex-1 min-w-0">
                              <p className="font-medium text-black truncate">
                                {quiz.title || "Untitled Quiz"}
                              </p>
                              <p className="text-sm text-black">
                                {quiz.subject || "General"} •{" "}
                                {quiz.total_questions || 0} questions
                              </p>
                            </div>
                            <span className="text-black font-medium">
                              {quiz.attempt_status === "completed"
                                ? "Completed"
                                : quiz.attempt_status === "in_progress"
                                ? "In Progress"
                                : "Available"}
                            </span>
                          </div>
                        ))
                      ) : (
                        <p className="text-sm text-gray-500">
                          No recent quiz activity
                        </p>
                      )}
                    </div>

                    {/* Study Materials */}
                    <div className="space-y-3">
                      <div className="flex items-center justify-between">
                        <h4 className="font-medium text-gray-900">
                          Study Materials
                        </h4>
                      </div>
                      <div className="grid grid-cols-2 gap-3">
                        <div
                          className="p-3 bg-[#D5FFC5] rounded-[10px] text-center shadow-sm cursor-pointer hover:bg-[#C5F0B5] transition-colors duration-200"
                          onClick={() => navigate("/student/notes")}
                        >
                          <div className="bg-[#16803D] w-8 h-8 rounded-lg flex items-center justify-center mx-auto mb-1">
                            <DocumentTextIcon className="w-4 h-4 text-white" />
                          </div>
                          <p className="text-sm font-medium text-black">
                            {
                              data.studyMaterials.filter((m) => m.content)
                                .length
                            }
                          </p>
                          <p className="text-xs text-black">Notes</p>
                        </div>
                        <div
                          className="p-3 bg-[#D5FFC5] rounded-[10px] text-center shadow-sm cursor-pointer hover:bg-[#C5F0B5] transition-colors duration-200"
                          onClick={() => navigate("/student/flashcards")}
                        >
                          <div className="bg-[#16803D] w-8 h-8 rounded-lg flex items-center justify-center mx-auto mb-1">
                            <BookOpenIcon className="w-4 h-4 text-white" />
                          </div>
                          <p className="text-sm font-medium text-black">
                            {data.availableFlashcards.length}
                          </p>
                          <p className="text-xs text-black">Flashcards</p>
                        </div>
                      </div>
                    </div>
                  </CardContent>
                </Card>
              </motion.div>
            </div>

            {/* Quick Actions */}
            <motion.div variants={itemVariants} className="mb-16">
              <Card className="shadow-[0_2px_2px_0_#16803D] border-0">
                <CardHeader>
                  <CardTitle className="flex items-center space-x-2">
                    <div className="bg-[#16803D] w-8 h-8 rounded-lg flex items-center justify-center">
                      <LightBulbIcon className="w-4 h-4 text-white" />
                    </div>
                    <span>Quick Actions</span>
                  </CardTitle>
                </CardHeader>
                <CardContent>
                  <div className="grid grid-cols-1 md:grid-cols-2 lg:grid-cols-4 gap-4">
                    {[
                      {
                        title: "Book Session",
                        description: "Schedule a tutoring session",
                        icon: PlayIcon,
                        color: "from-green-600 to-green-700",
                        action: () => navigate("/student/book-session"),
                      },
                      {
                        title: "Take Quiz",
                        description: "Test your knowledge",
                        icon: AcademicCapIcon,
                        color: "from-yellow-500 to-yellow-600",
                        action: () => navigate("/student/quizzes"),
                      },
                      {
                        title: "Study Notes",
                        description: "Review study materials",
                        icon: BookOpenIcon,
                        color: "from-green-700 to-green-800",
                        action: () => navigate("/student/notes"),
                      },
                      {
                        title: "Flashcards",
                        description: "Practice with flashcards",
                        icon: CogIcon,
                        color: "from-yellow-600 to-yellow-700",
                        action: () => navigate("/student/flashcards"),
                      },
                    ].map((action, index) => (
                      <motion.div
                        key={action.title}
                        whileHover={{ scale: 1.02 }}
                        whileTap={{ scale: 0.98 }}
                      >
                        <Card
                          className="cursor-pointer hover:shadow-xl hover:-translate-y-1 transition-all duration-300 group shadow-lg shadow-gray-200/50 border-0"
                          onClick={action.action}
                        >
                          <CardContent className="p-6 text-center">
                            <div className="bg-[#16803D] w-12 h-12 rounded-xl flex items-center justify-center mx-auto mb-4 group-hover:scale-110 transition-transform duration-200 shadow-lg">
                              <action.icon className="w-6 h-6 text-white" />
                            </div>
                            <h3 className="font-semibold text-gray-900 mb-2">
                              {action.title}
                            </h3>
                            <p className="text-sm text-gray-600 mb-4">
                              {action.description}
                            </p>
                            <div className="bg-yellow-300 text-black px-4 py-2 rounded-lg font-medium text-sm hover:bg-yellow-200 transition-all duration-200 shadow-md hover:shadow-lg">
                              Get Started
                            </div>
                          </CardContent>
                        </Card>
                      </motion.div>
                    ))}
                  </div>
                </CardContent>
              </Card>
            </motion.div>
          </div>
        </motion.div>
      </div>
    </StudentPageWrapper>
  );
};

export default StudentDashboard;<|MERGE_RESOLUTION|>--- conflicted
+++ resolved
@@ -5,7 +5,7 @@
 import { flashcards } from "../../lib/flashcards";
 import { searchStudyNotes } from "../../lib/notes";
 import { getStudentTutorMaterials } from "../../lib/studentTutorMaterials";
-import { motion, AnimatePresence } from "framer-motion";
+import { motion } from "framer-motion";
 import { useNavigate } from "react-router-dom";
 import {
   BookOpenIcon,
@@ -30,7 +30,7 @@
   ChartBarIcon as TrendingUpIcon,
 } from "@heroicons/react/24/outline";
 import { useAuth } from "@/contexts/AuthContext";
-import { getPackageDisplayName, getPackageFeatures } from "@/utils/permissions";
+import { getPackageDisplayName } from "@/utils/permissions";
 import StudentPageWrapper from "@/components/ui/StudentPageWrapper";
 import {
   Card,
@@ -47,7 +47,7 @@
 import type { Quiz } from "@/types/quiz";
 import type { FlashcardSet } from "@/types/flashcards";
 
-// Import the images
+// Images (bellIcon currently unused; keeping imports intact per original)
 import bellIcon from "../../assets/bell.png";
 import logoutIcon from "../../assets/logout.png";
 
@@ -62,7 +62,7 @@
 }
 
 const StudentDashboard: React.FC = () => {
-  const { profile, canAccess, signOut } = useAuth();
+  const { profile, signOut } = useAuth();
   const navigate = useNavigate();
 
   const handleLogout = async () => {
@@ -73,6 +73,7 @@
       console.error("Logout error:", error);
     }
   };
+
   const [data, setData] = useState<DashboardData>({
     stats: null,
     upcomingSessions: [],
@@ -87,6 +88,7 @@
     if (profile?.user_id) {
       loadDashboardData();
     }
+    // eslint-disable-next-line react-hooks/exhaustive-deps
   }, [profile?.user_id]);
 
   const loadDashboardData = async () => {
@@ -99,7 +101,7 @@
         stats,
         upcomingSessions,
         recentQuizzes,
-        availableFlashcards,
+        availableFlashcardsRes,
         studyMaterials,
         packageInfo,
       ] = await Promise.allSettled([
@@ -111,36 +113,26 @@
         packagePricingService.getCurrentStudentPackage(profile.user_id),
       ]);
 
-      // Handle individual promise results
       const statsResult = stats.status === "fulfilled" ? stats.value : null;
       const upcomingSessionsResult =
         upcomingSessions.status === "fulfilled" ? upcomingSessions.value : [];
       const recentQuizzesResult =
         recentQuizzes.status === "fulfilled" ? recentQuizzes.value : [];
       const availableFlashcardsResult =
-        availableFlashcards.status === "fulfilled"
-          ? availableFlashcards.value
+        availableFlashcardsRes.status === "fulfilled"
+          ? availableFlashcardsRes.value
           : [];
       const studyMaterialsResult =
         studyMaterials.status === "fulfilled" ? studyMaterials.value : [];
       const packageInfoResult =
         packageInfo.status === "fulfilled" ? packageInfo.value : null;
 
-      console.log("Setting dashboard data:", {
-        stats: statsResult,
-        upcomingSessions: upcomingSessionsResult,
-        recentQuizzes: recentQuizzesResult,
-        availableFlashcards: availableFlashcardsResult,
-        studyMaterials: studyMaterialsResult,
-        packageInfo: packageInfoResult,
-      });
-
       setData({
         stats: statsResult,
         upcomingSessions: upcomingSessionsResult,
-        recentQuizzes: recentQuizzesResult.slice(0, 3), // Show only 3 recent
-        availableFlashcards: availableFlashcardsResult.slice(0, 3), // Show only 3
-        studyMaterials: studyMaterialsResult.slice(0, 3), // Show only 3
+        recentQuizzes: recentQuizzesResult.slice(0, 3),
+        availableFlashcards: availableFlashcardsResult.slice(0, 3),
+        studyMaterials: studyMaterialsResult.slice(0, 3),
         packageInfo: packageInfoResult,
         loading: false,
       });
@@ -152,7 +144,6 @@
 
   const loadUpcomingSessions = async () => {
     if (!profile?.user_id) return [];
-
     try {
       const allBookings = await classSchedulingService.bookings.getByStudentId(
         profile.user_id,
@@ -172,14 +163,8 @@
         id: booking.id,
         tutor: booking.class?.tutor?.full_name || booking.tutor_name,
         subject: booking.class?.title,
-        time: formatUpcomingTime(
-          booking.class?.date,
-          booking.class?.start_time
-        ),
-        duration: getDuration(
-          booking.class?.start_time,
-          booking.class?.end_time
-        ),
+        time: formatUpcomingTime(booking.class?.date, booking.class?.start_time),
+        duration: getDuration(booking.class?.start_time, booking.class?.end_time),
         type: booking.class?.class_type?.name || booking.class_type,
         date: booking.class?.date,
         startTime: booking.class?.start_time,
@@ -192,13 +177,11 @@
 
   const loadStudyMaterials = async () => {
     if (!profile?.user_id) return [];
-
     try {
       const [notes, materials] = await Promise.all([
         searchStudyNotes(),
         getStudentTutorMaterials(profile.user_id),
       ]);
-
       return [...notes, ...materials].slice(0, 6);
     } catch (error) {
       console.error("Error loading study materials:", error);
@@ -208,47 +191,23 @@
 
   const loadRecentQuizzes = async () => {
     if (!profile?.user_id) return [];
-
     try {
-      console.log("Loading recent quizzes for student:", profile.user_id);
-
-      // Get recent quiz attempts or completed quizzes
-      const recentQuizzes = await quizService.studentQuizzes.getRecentQuizzes(
+      const recent = await quizService.studentQuizzes.getRecentQuizzes(
         profile.user_id
       );
-
-      console.log("Recent quizzes loaded:", recentQuizzes);
-
-      if (recentQuizzes.length > 0) {
-        const sliced = recentQuizzes.slice(0, 3);
-        console.log("Returning recent quizzes:", sliced);
-        return sliced;
-      } else {
-        console.log("No recent quizzes, falling back to available quizzes");
-        // If no recent quizzes, show available quizzes instead
-        const availableQuizzes =
-          await quizService.studentQuizzes.getAvailableQuizzes(profile.user_id);
-        const sliced = availableQuizzes.slice(0, 3);
-        console.log("Returning available quizzes as fallback:", sliced);
-        return sliced;
-      }
+      if (recent.length > 0) return recent.slice(0, 3);
+
+      const available =
+        await quizService.studentQuizzes.getAvailableQuizzes(profile.user_id);
+      return available.slice(0, 3);
     } catch (error) {
       console.error("Error loading recent quizzes:", error);
-      // Fallback to available quizzes if recent quizzes fail
       try {
-        const availableQuizzes =
+        const available =
           await quizService.studentQuizzes.getAvailableQuizzes(profile.user_id);
-        const sliced = availableQuizzes.slice(0, 3);
-        console.log(
-          "Returning available quizzes after error fallback:",
-          sliced
-        );
-        return sliced;
+        return available.slice(0, 3);
       } catch (fallbackError) {
-        console.error(
-          "Error loading available quizzes as fallback:",
-          fallbackError
-        );
+        console.error("Fallback quizzes error:", fallbackError);
         return [];
       }
     }
@@ -278,7 +237,7 @@
     if (!start || !end) return "";
     const [sh, sm] = start.split(":").map(Number);
     const [eh, em] = end.split(":").map(Number);
-    let mins = eh * 60 + em - (sh * 60 + sm);
+    const mins = eh * 60 + em - (sh * 60 + sm);
     return `${mins} min`;
   };
 
@@ -297,7 +256,6 @@
 
   const getPackageProgress = () => {
     if (!data.packageInfo) return { used: 0, total: 10, percentage: 0 };
-
     const total =
       data.packageInfo.package_type === "gold"
         ? 20
@@ -306,16 +264,12 @@
         : 10;
     const used = data.stats?.total_bookings || 0;
     const percentage = Math.min((used / total) * 100, 100);
-
     return { used, total, percentage };
   };
 
   const containerVariants = {
     hidden: { opacity: 0 },
-    visible: {
-      opacity: 1,
-      transition: { staggerChildren: 0.1 },
-    },
+    visible: { opacity: 1, transition: { staggerChildren: 0.1 } },
   };
 
   const itemVariants = {
@@ -326,16 +280,13 @@
   if (data.loading) {
     return (
       <div className="min-h-screen bg-gradient-to-br from-green-50 via-yellow-50 to-green-100 p-6 relative">
-        {/* Background pattern for depth */}
-        <div className="absolute inset-0 bg-[radial-gradient(circle_at_50%_50%,rgba(34,197,94,0.03),transparent_50%)]"></div>
+        <div className="absolute inset-0 bg-[radial-gradient(circle_at_50%_50%,rgba(34,197,94,0.03),transparent_50%)]" />
         <div className="max-w-7xl mx-auto space-y-8 relative z-10">
-          {/* Header Skeleton */}
           <div className="bg-white rounded-2xl p-8 shadow-xl shadow-gray-200/50">
             <Skeleton className="h-8 w-64 mb-4" />
             <Skeleton className="h-4 w-96" />
           </div>
 
-          {/* Stats Grid Skeleton */}
           <div className="grid grid-cols-1 md:grid-cols-2 lg:grid-cols-4 gap-6">
             {[...Array(4)].map((_, i) => (
               <Card key={i} className="shadow-lg shadow-gray-200/50 border-0">
@@ -350,7 +301,6 @@
             ))}
           </div>
 
-          {/* Content Skeleton */}
           <div className="grid grid-cols-1 lg:grid-cols-2 gap-8">
             {[...Array(2)].map((_, i) => (
               <Card key={i} className="shadow-xl shadow-gray-200/50 border-0">
@@ -373,19 +323,17 @@
   return (
     <StudentPageWrapper backgroundClass="bg-[#D5FFC5]">
       <div className="relative overflow-hidden">
-        {/* Animated background elements */}
-        <div className="absolute inset-0 bg-[radial-gradient(circle_at_50%_50%,rgba(34,197,94,0.03),transparent_50%)]"></div>
-
-        {/* Floating decorative elements */}
-        <div className="absolute top-20 left-10 w-32 h-32 bg-gradient-to-r from-green-400/10 to-yellow-400/10 rounded-full blur-3xl animate-pulse"></div>
+        {/* Background */}
+        <div className="absolute inset-0 bg-[radial-gradient(circle_at_50%_50%,rgba(34,197,94,0.03),transparent_50%)]" />
+        <div className="absolute top-20 left-10 w-32 h-32 bg-gradient-to-r from-green-400/10 to-yellow-400/10 rounded-full blur-3xl animate-pulse" />
         <div
           className="absolute top-40 right-20 w-24 h-24 bg-gradient-to-r from-yellow-400/10 to-green-400/10 rounded-full blur-2xl animate-pulse"
           style={{ animationDelay: "1s" }}
-        ></div>
+        />
         <div
           className="absolute bottom-20 left-1/4 w-40 h-40 bg-gradient-to-r from-green-300/5 to-yellow-300/5 rounded-full blur-3xl animate-pulse"
           style={{ animationDelay: "2s" }}
-        ></div>
+        />
 
         <motion.div
           variants={containerVariants}
@@ -394,7 +342,7 @@
           className="px-6 pb-16 relative z-10"
         >
           <div className="space-y-8">
-            {/* New Clean Header Section */}
+            {/* Header */}
             <motion.div variants={itemVariants}>
               <div className="pt-6 relative">
                 <div className="flex items-center justify-between">
@@ -413,7 +361,7 @@
               </div>
             </motion.div>
 
-            {/* Welcome Back Section */}
+            {/* Welcome */}
             <motion.div variants={itemVariants}>
               <Card className="bg-gradient-to-r from-[#199421] to-[#94DF4A] text-white border-0 shadow-[0_2px_2px_0_rgba(0,0,0,0.5)]">
                 <CardHeader className="pb-4">
@@ -445,101 +393,20 @@
                       )}
                     </div>
                   </div>
-<<<<<<< HEAD
-                </div>
-                <Button
-                  className="mt-4 bg-yellow-300 text-black hover:bg-yellow-200 shadow-md hover:shadow-lg transition-all duration-200 font-semibold"
-                  onClick={() => navigate("/packages")}
-                >
-                  <CurrencyDollarIcon className="w-4 h-4 mr-2" />
-                  Manage Package
-                </Button>
-              </CardContent>
-            </Card>
-          </motion.div>
-
-          {/* Stats Grid */}
-          <motion.div
-            variants={itemVariants}
-            className="grid grid-cols-1 md:grid-cols-2 lg:grid-cols-4 gap-6"
-          >
-            {[
-              {
-                name: "Total Sessions",
-                value: data.stats?.total_bookings || 0,
-                icon: VideoCameraIcon,
-                color: "bg-green-900",
-                description: "All time bookings",
-              },
-              {
-                name: "Hours Learned",
-                value: calculateHoursLearned(),
-                icon: ClockIcon,
-                color: "bg-green-900",
-                description: "Estimated learning time",
-              },
-              {
-                name: "Tutors Worked With",
-                value: data.stats?.total_tutors || 0,
-                icon: UserGroupIcon,
-                color: "bg-green-900",
-                description: "Unique tutors",
-              },
-              {
-                name: "This Month",
-                value: data.stats?.bookings_this_month || 0,
-                icon: TrendingUpIcon,
-                color: "bg-yellow-900",
-                description: "Sessions booked",
-              },
-            ].map((stat, index) => (
-              <motion.div
-                key={stat.name}
-                variants={itemVariants}
-                transition={{ delay: index * 0.1 }}
-              >
-                <Card className="hover:shadow-xl hover:-translate-y-1 transition-all duration-300 group shadow-lg shadow-gray-200/50">
-                  <CardHeader className="pb-2">
-                    <div
-                      className={`${stat.color} w-12 h-12 rounded-xl flex items-center justify-center mb-3 group-hover:scale-110 transition-transform duration-200`}
-                    >
-                      <stat.icon className="w-6 h-6 text-white" />
-                    </div>
-                    <CardTitle className="text-2xl font-bold">
-                      {stat.value}
-                    </CardTitle>
-                    <CardDescription className="text-sm font-medium">
-                      {stat.name}
-                    </CardDescription>
-                  </CardHeader>
-                  <CardContent>
-                    <p className="text-xs text-muted-foreground">
-                      {stat.description}
-                    </p>
-                  </CardContent>
-                </Card>
-              </motion.div>
-            ))}
-          </motion.div>
-=======
                 </CardHeader>
               </Card>
             </motion.div>
->>>>>>> 04bae85e
-
-            {/* Package Status Card */}
+
+            {/* Package Card */}
             <motion.div variants={itemVariants}>
-              <Card className="bg-[#16803D] text-white border-0 shadow-2xl shadow-green-900/20">
-                <CardContent className="p-4">
-                  <div className="flex items-start justify-between">
-                    <div className="space-y-2">
-                      <CardTitle className="text-xl">
-                        My Learning Package
-                      </CardTitle>
+              <Card className="bg-gradient-to-r from-green-600 to-green-700 text-white border-0 shadow-2xl shadow-green-900/20">
+                <CardContent className="p-6">
+                  <div className="flex items-center justify-between">
+                    <div className="space-y-3">
+                      <CardTitle className="text-xl">My Learning Package</CardTitle>
                       <div className="space-y-2">
                         <p className="text-green-100">
-                          {getPackageProgress().used} of{" "}
-                          {getPackageProgress().total} sessions used
+                          {getPackageProgress().used} of {getPackageProgress().total} sessions used
                         </p>
                         <Progress
                           value={getPackageProgress().percentage}
@@ -547,36 +414,30 @@
                         />
                       </div>
                       <div className="flex items-center space-x-4 text-sm">
-                        <Badge
-                          variant="secondary"
-                          className=" border-yellow-500/20"
-                        >
+                        <Badge variant="secondary" className="border-yellow-500/20">
                           {data.packageInfo?.display_name || "Free Package"}
                         </Badge>
                         <span className="text-green-100">
                           {data.packageInfo?.price_monthly
-                            ? formatCurrency(data.packageInfo.price_monthly) +
-                              "/month"
+                            ? `${formatCurrency(data.packageInfo.price_monthly)}/month`
                             : "Free"}
                         </span>
                       </div>
                     </div>
-                    <div className="text-right space-y-2">
+                    <div className="text-right">
                       <div className="text-3xl font-bold">
                         {getPackageProgress().total - getPackageProgress().used}
                       </div>
-                      <div className="text-green-100 text-sm">
-                        sessions remaining
-                      </div>
-                      <Button
-                        className="bg-yellow-300 text-black hover:bg-yellow-200 shadow-md hover:shadow-lg transition-all duration-200 font-semibold"
-                        onClick={() => navigate("/packages")}
-                      >
-                        <CurrencyDollarIcon className="w-4 h-4 mr-2" />
-                        Manage Package
-                      </Button>
+                      <div className="text-green-100 text-sm">sessions remaining</div>
                     </div>
                   </div>
+                  <Button
+                    className="mt-4 bg-yellow-300 text-black hover:bg-yellow-200 shadow-md hover:shadow-lg transition-all duration-200 font-semibold"
+                    onClick={() => navigate("/packages")}
+                  >
+                    <CurrencyDollarIcon className="w-4 h-4 mr-2" />
+                    Manage Package
+                  </Button>
                 </CardContent>
               </Card>
             </motion.div>
@@ -591,28 +452,28 @@
                   name: "Total Sessions",
                   value: data.stats?.total_bookings || 0,
                   icon: VideoCameraIcon,
-                  color: "from-green-600 to-green-700",
+                  color: "bg-green-900",
                   description: "All time bookings",
                 },
                 {
                   name: "Hours Learned",
                   value: calculateHoursLearned(),
                   icon: ClockIcon,
-                  color: "from-yellow-500 to-yellow-600",
+                  color: "bg-green-900",
                   description: "Estimated learning time",
                 },
                 {
                   name: "Tutors Worked With",
                   value: data.stats?.total_tutors || 0,
                   icon: UserGroupIcon,
-                  color: "from-green-700 to-green-800",
+                  color: "bg-green-900",
                   description: "Unique tutors",
                 },
                 {
                   name: "This Month",
                   value: data.stats?.bookings_this_month || 0,
                   icon: TrendingUpIcon,
-                  color: "from-yellow-600 to-yellow-700",
+                  color: "bg-yellow-900",
                   description: "Sessions booked",
                 },
               ].map((stat, index) => (
@@ -621,30 +482,20 @@
                   variants={itemVariants}
                   transition={{ delay: index * 0.1 }}
                 >
-                  <Card className="hover:shadow-xl hover:-translate-y-1 transition-all duration-300 group shadow-[0_2px_2px_0_#16803D] h-[152px] w-[311px]">
+                  <Card className="hover:shadow-xl hover:-translate-y-1 transition-all duration-300 group shadow-lg shadow-gray-200/50">
                     <CardHeader className="pb-2">
-                      <div className="flex items-start space-x-3">
-                        <div className="bg-[#16803D] w-12 h-12 rounded-xl flex items-center justify-center flex-shrink-0 group-hover:scale-110 transition-transform duration-200">
-                          <stat.icon className="w-6 h-6 text-white" />
-                        </div>
-                        <div className="">
-                          <CardTitle className="text-lg font-bold text-gray-900 max-w-xs">
-                            {stat.name}
-                          </CardTitle>
-                        </div>
-                      </div>
+                      <div
+                        className={`${stat.color} w-12 h-12 rounded-xl flex items-center justify-center mb-3 group-hover:scale-110 transition-transform duration-200`}
+                      >
+                        <stat.icon className="w-6 h-6 text-white" />
+                      </div>
+                      <CardTitle className="text-2xl font-bold">{stat.value}</CardTitle>
+                      <CardDescription className="text-sm font-medium">
+                        {stat.name}
+                      </CardDescription>
                     </CardHeader>
-                    <CardContent className="pt-0">
-                      <div className="pl-0">
-                        <div className="flex items-start space-x-2">
-                          <div className="text-3xl font-bold text-gray-900 ml-3">
-                            {stat.value}
-                          </div>
-                          <p className="text-sm text-muted-foreground mt-3 px-6">
-                            {stat.description}
-                          </p>
-                        </div>
-                      </div>
+                    <CardContent>
+                      <p className="text-xs text-muted-foreground">{stat.description}</p>
                     </CardContent>
                   </Card>
                 </motion.div>
@@ -655,7 +506,7 @@
             <div className="grid grid-cols-1 lg:grid-cols-2 gap-8">
               {/* Upcoming Sessions */}
               <motion.div variants={itemVariants}>
-                <Card className="shadow-[0_2px_2px_0_#16803D] border-0 h-[530px]">
+                <Card className="shadow-[0_2px_2px_0_#16803D] border-0">
                   <CardHeader>
                     <div className="flex items-center justify-between">
                       <div className="flex items-center space-x-2">
@@ -677,42 +528,32 @@
                   </CardHeader>
                   <CardContent className="space-y-4">
                     {data.upcomingSessions.length > 0 ? (
-                      data.upcomingSessions
-                        .slice(0, 3)
-                        .map((session, index) => (
-                          <motion.div
-                            key={session.id}
-                            initial={{ opacity: 0, x: -20 }}
-                            animate={{ opacity: 1, x: 0 }}
-                            transition={{ delay: index * 0.1 }}
-                            className="flex items-center space-x-4 p-4 bg-gradient-to-r from-green-50 to-yellow-50 rounded-xl border shadow-md shadow-gray-100/50"
-                          >
-                            <div className="bg-gradient-to-r from-green-600 to-green-700 w-10 h-10 rounded-full flex items-center justify-center">
-                              <VideoCameraIcon className="w-5 h-5 text-white" />
-                            </div>
-                            <div className="flex-1 min-w-0">
-                              <h4 className="font-semibold text-gray-900 truncate">
-                                {session.subject}
-                              </h4>
-                              <p className="text-sm text-gray-600">
-                                with {session.tutor}
-                              </p>
-                              <p className="text-xs text-gray-500">
-                                {session.type}
-                              </p>
-                            </div>
-                            <div className="text-right">
-                              <p className="font-medium text-gray-900 text-sm">
-                                {session.time}
-                              </p>
-                              <p className="text-xs text-gray-600">
-                                {session.duration}
-                              </p>
-                            </div>
-                          </motion.div>
-                        ))
+                      data.upcomingSessions.slice(0, 3).map((session, index) => (
+                        <motion.div
+                          key={session.id}
+                          initial={{ opacity: 0, x: -20 }}
+                          animate={{ opacity: 1, x: 0 }}
+                          transition={{ delay: index * 0.1 }}
+                          className="flex items-center space-x-4 p-4 bg-gradient-to-r from-green-50 to-yellow-50 rounded-xl border shadow-md shadow-gray-100/50"
+                        >
+                          <div className="bg-gradient-to-r from-green-600 to-green-700 w-10 h-10 rounded-full flex items-center justify-center">
+                            <VideoCameraIcon className="w-5 h-5 text-white" />
+                          </div>
+                          <div className="flex-1 min-w-0">
+                            <h4 className="font-semibold text-gray-900 truncate">
+                              {session.subject}
+                            </h4>
+                            <p className="text-sm text-gray-600">with {session.tutor}</p>
+                            <p className="text-xs text-gray-500">{session.type}</p>
+                          </div>
+                          <div className="text-right">
+                            <p className="font-medium text-gray-900 text-sm">{session.time}</p>
+                            <p className="text-xs text-gray-600">{session.duration}</p>
+                          </div>
+                        </motion.div>
+                      ))
                     ) : (
-                      <div className="text-center py-28">
+                      <div className="text-center py-8">
                         <div className="bg-gray-100 w-16 h-16 rounded-full flex items-center justify-center mx-auto mb-4">
                           <CalendarDaysIcon className="w-8 h-8 text-gray-400" />
                         </div>
@@ -735,7 +576,7 @@
                 </Card>
               </motion.div>
 
-              {/* Recent Activity */}
+              {/* Learning Activity */}
               <motion.div variants={itemVariants}>
                 <Card className="shadow-[0_2px_2px_0_#16803D] border-0">
                   <CardHeader>
@@ -758,12 +599,10 @@
                     </div>
                   </CardHeader>
                   <CardContent className="space-y-4">
-                    {/* Quiz Progress */}
+                    {/* Quizzes */}
                     <div className="space-y-3">
                       <div className="flex items-center justify-between">
-                        <h4 className="font-medium text-gray-900">
-                          Recent Quizzes
-                        </h4>
+                        <h4 className="font-medium text-gray-900">Recent Quizzes</h4>
                         <Button
                           variant="ghost"
                           size="sm"
@@ -774,30 +613,16 @@
                           <ArrowRightIcon className="w-4 h-4 ml-1" />
                         </Button>
                       </div>
-                      {data.loading ? (
-                        <div className="space-y-3">
-                          {[1, 2, 3].map((i) => (
-                            <div
-                              key={i}
-                              className="flex items-center space-x-3 p-3 bg-[#D5FFC5] rounded-[10px] shadow-sm"
-                            >
-                              <div className="flex-1 space-y-2">
-                                <Skeleton className="h-4 w-32" />
-                                <Skeleton className="h-3 w-24" />
-                              </div>
-                              <Skeleton className="h-4 w-20" />
-                            </div>
-                          ))}
-                        </div>
-                      ) : data.recentQuizzes.length > 0 ? (
-                        data.recentQuizzes.map((quiz, index) => (
+
+                      {data.recentQuizzes.length > 0 ? (
+                        data.recentQuizzes.map((quiz) => (
                           <div
                             key={quiz.id}
                             className="flex items-center space-x-3 p-3 bg-[#D5FFC5] rounded-[10px] shadow-sm cursor-pointer hover:bg-[#C5F0B5] transition-colors duration-200"
                             onClick={() =>
-                              quiz.attempt_id
-                                ? navigate(`/student/take-quiz/${quiz.attempt_id}`)
-                                : console.warn('No attempt available for quiz', quiz.id)
+                              (quiz as any).attempt_id
+                                ? navigate(`/student/take-quiz/${(quiz as any).attempt_id}`)
+                                : console.warn("No attempt available for quiz", quiz.id)
                             }
                           >
                             <div className="flex-1 min-w-0">
@@ -805,32 +630,28 @@
                                 {quiz.title || "Untitled Quiz"}
                               </p>
                               <p className="text-sm text-black">
-                                {quiz.subject || "General"} •{" "}
+                                {(quiz as any).subject || "General"} •{" "}
                                 {quiz.total_questions || 0} questions
                               </p>
                             </div>
                             <span className="text-black font-medium">
-                              {quiz.attempt_status === "completed"
+                              {(quiz as any).attempt_status === "completed"
                                 ? "Completed"
-                                : quiz.attempt_status === "in_progress"
+                                : (quiz as any).attempt_status === "in_progress"
                                 ? "In Progress"
                                 : "Available"}
                             </span>
                           </div>
                         ))
                       ) : (
-                        <p className="text-sm text-gray-500">
-                          No recent quiz activity
-                        </p>
+                        <p className="text-sm text-gray-500">No recent quiz activity</p>
                       )}
                     </div>
 
                     {/* Study Materials */}
                     <div className="space-y-3">
                       <div className="flex items-center justify-between">
-                        <h4 className="font-medium text-gray-900">
-                          Study Materials
-                        </h4>
+                        <h4 className="font-medium text-gray-900">Study Materials</h4>
                       </div>
                       <div className="grid grid-cols-2 gap-3">
                         <div
@@ -841,10 +662,7 @@
                             <DocumentTextIcon className="w-4 h-4 text-white" />
                           </div>
                           <p className="text-sm font-medium text-black">
-                            {
-                              data.studyMaterials.filter((m) => m.content)
-                                .length
-                            }
+                            {data.studyMaterials.filter((m) => (m as any).content).length}
                           </p>
                           <p className="text-xs text-black">Notes</p>
                         </div>
@@ -885,36 +703,28 @@
                         title: "Book Session",
                         description: "Schedule a tutoring session",
                         icon: PlayIcon,
-                        color: "from-green-600 to-green-700",
                         action: () => navigate("/student/book-session"),
                       },
                       {
                         title: "Take Quiz",
                         description: "Test your knowledge",
                         icon: AcademicCapIcon,
-                        color: "from-yellow-500 to-yellow-600",
                         action: () => navigate("/student/quizzes"),
                       },
                       {
                         title: "Study Notes",
                         description: "Review study materials",
                         icon: BookOpenIcon,
-                        color: "from-green-700 to-green-800",
                         action: () => navigate("/student/notes"),
                       },
                       {
                         title: "Flashcards",
                         description: "Practice with flashcards",
                         icon: CogIcon,
-                        color: "from-yellow-600 to-yellow-700",
                         action: () => navigate("/student/flashcards"),
                       },
-                    ].map((action, index) => (
-                      <motion.div
-                        key={action.title}
-                        whileHover={{ scale: 1.02 }}
-                        whileTap={{ scale: 0.98 }}
-                      >
+                    ].map((action) => (
+                      <motion.div key={action.title} whileHover={{ scale: 1.02 }} whileTap={{ scale: 0.98 }}>
                         <Card
                           className="cursor-pointer hover:shadow-xl hover:-translate-y-1 transition-all duration-300 group shadow-lg shadow-gray-200/50 border-0"
                           onClick={action.action}
@@ -923,12 +733,8 @@
                             <div className="bg-[#16803D] w-12 h-12 rounded-xl flex items-center justify-center mx-auto mb-4 group-hover:scale-110 transition-transform duration-200 shadow-lg">
                               <action.icon className="w-6 h-6 text-white" />
                             </div>
-                            <h3 className="font-semibold text-gray-900 mb-2">
-                              {action.title}
-                            </h3>
-                            <p className="text-sm text-gray-600 mb-4">
-                              {action.description}
-                            </p>
+                            <h3 className="font-semibold text-gray-900 mb-2">{action.title}</h3>
+                            <p className="text-sm text-gray-600 mb-4">{action.description}</p>
                             <div className="bg-yellow-300 text-black px-4 py-2 rounded-lg font-medium text-sm hover:bg-yellow-200 transition-all duration-200 shadow-md hover:shadow-lg">
                               Get Started
                             </div>
