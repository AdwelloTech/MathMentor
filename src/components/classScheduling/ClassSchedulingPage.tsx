--- conflicted
+++ resolved
@@ -13,24 +13,17 @@
   CheckIcon,
 } from "@heroicons/react/24/outline";
 import { classSchedulingService } from "@/lib/classSchedulingService";
+import { subjectsService } from "@/lib/subjects";
 import type {
   ClassType,
   CreateClassFormData,
   TutorClass,
   CalendarDay,
-<<<<<<< HEAD
-  TimeSlot
-} from '@/types/classScheduling';
-import toast from 'react-hot-toast';
-import LoadingSpinner from '@/components/ui/LoadingSpinner';
-import { subjectsService } from '@/lib/subjects';
-import type { Subject } from '@/types/subject';
-=======
   TimeSlot,
 } from "@/types/classScheduling";
+import type { Subject } from "@/types/subject";
 import toast from "react-hot-toast";
 import LoadingSpinner from "@/components/ui/LoadingSpinner";
->>>>>>> f5e0629a
 
 const ClassSchedulingPage: React.FC = () => {
   const { user, profile } = useAuth();
@@ -116,12 +109,8 @@
       setLoading(true);
       const [types, classes, subs] = await Promise.all([
         classSchedulingService.classTypes.getAll(),
-<<<<<<< HEAD
-        classSchedulingService.classes.getByTutorId(user!.id),
+        classSchedulingService.classes.getByTutorId(user.id),
         subjectsService.listActive(),
-=======
-        classSchedulingService.classes.getByTutorId(user.id),
->>>>>>> f5e0629a
       ]);
 
       setClassTypes(types);
