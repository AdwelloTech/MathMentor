import React, { useState, useEffect, useRef } from "react";
import { Outlet, useNavigate, useLocation } from "react-router-dom";
import { motion } from "framer-motion";
import {
  Bars3Icon,
  ArrowRightOnRectangleIcon,
  BellIcon,
  SparklesIcon,
  ClockIcon,
  UserGroupIcon,
  XMarkIcon,
  CheckIcon,
} from "@heroicons/react/24/outline";
import { useAuth } from "@/contexts/AuthContext";
import { useAdmin } from "@/contexts/AdminContext";
import { getRoleDisplayName } from "@/utils/permissions";
import { db } from "@/lib/db";
import { supabase } from "@/lib/supabase";
import type { TutorApplication } from "@/types/auth";
import Sidebar from "./Sidebar";
import {
  instantSessionService,
  type InstantRequest,
} from "@/lib/instantSessionService";
import { Button } from "@/components/ui/button";
import { Card, CardContent, CardHeader, CardTitle } from "@/components/ui/card";
import { Badge } from "@/components/ui/badge";

const DashboardLayout: React.FC = () => {
  const [sidebarOpen, setSidebarOpen] = useState(false);
  const [tutorApplication, setTutorApplication] =
    useState<TutorApplication | null>(null);
  const [idVerification, setIdVerification] = useState<any>(null);
  const [loadingApplication, setLoadingApplication] = useState(false);
  const { user, profile, signOut } = useAuth();
  const { isAdminLoggedIn, logoutAdmin } = useAdmin();
  const navigate = useNavigate();
  const location = useLocation();
  const [instantRequests, setInstantRequests] = useState<InstantRequest[]>([]);
  const [acceptingId, setAcceptingId] = useState<string | null>(null);
  const [dismissedIds, setDismissedIds] = useState<Set<string>>(new Set());
  const [subjects, setSubjects] = useState<{ [key: string]: string }>({});
  const FRESH_WINDOW_MS = 2 * 60 * 1000; // 2 minutes

  // Hide the global header on the student dashboard only
  const isStudentDashboardRoute =
    location.pathname === "/student" || location.pathname === "/student/";

  // Audio notification setup (unlocked on first user interaction)
  const audioCtxRef = useRef<any>(null);
  const [audioEnabled, setAudioEnabled] = useState(false);

  // Load subjects for display
  useEffect(() => {
    const loadSubjects = async () => {
      try {
        const { data, error } = await (supabase as any)
          .from("note_subjects")
          .select("id, display_name, name")
          .eq("is_active", true);

        if (error) {
          console.error("Error loading subjects:", error);
          return;
        }

        const subjectsMap: { [key: string]: string } = {};
        data?.forEach((subject: any) => {
          subjectsMap[subject.id] = subject.display_name || subject.name;
        });
        setSubjects(subjectsMap);
      } catch (error) {
        console.error("Error loading subjects:", error);
      }
    };

    loadSubjects();
  }, []);

  const getSubjectName = (subjectId: string) => {
    return subjects[subjectId] || "Unknown Subject";
  };

  useEffect(() => {
    const unlock = () => {
      try {
        const AC =
          (window as any).AudioContext || (window as any).webkitAudioContext;
        if (!AC) return;
        if (!audioCtxRef.current) audioCtxRef.current = new AC();
        if (audioCtxRef.current.state !== "running") {
          audioCtxRef.current.resume();
        }
        setAudioEnabled(true);
      } catch (_) {}
      document.removeEventListener("click", unlock);
      document.removeEventListener("keydown", unlock);
      document.removeEventListener("touchstart", unlock);
    };
    document.addEventListener("click", unlock);
    document.addEventListener("keydown", unlock);
    document.addEventListener("touchstart", unlock);
    return () => {
      document.removeEventListener("click", unlock);
      document.removeEventListener("keydown", unlock);
      document.removeEventListener("touchstart", unlock);
    };
  }, []);

  const playNotificationSound = () => {
    try {
      if (!audioEnabled) return;
      const ctx = audioCtxRef.current;
      if (!ctx) return;
      const now = ctx.currentTime;
      const makeBeep = (startOffset: number) => {
        const osc = ctx.createOscillator();
        const gain = ctx.createGain();
        osc.type = "square";
        osc.frequency.setValueAtTime(1200, now + startOffset);
        gain.gain.setValueAtTime(0.0001, now + startOffset);
        gain.gain.exponentialRampToValueAtTime(0.08, now + startOffset + 0.02);
        gain.gain.exponentialRampToValueAtTime(
          0.0001,
          now + startOffset + 0.15
        );
        osc.connect(gain);
        gain.connect(ctx.destination);
        osc.start(now + startOffset);
        osc.stop(now + startOffset + 0.16);
      };
      // Two short beeps
      makeBeep(0);
      makeBeep(0.2);
    } catch (_) {
      // no-op
    }
  };

  // Check tutor application and ID verification status on mount
  useEffect(() => {
    if (profile?.role === "tutor" && user) {
      checkTutorApplication();
      checkIDVerification();
    }
  }, [profile?.role, user]);

  // Subscribe to instant requests globally for tutors
  useEffect(() => {
    if (profile?.role !== "tutor") return;

    // Initial fetch to validate RLS and data visibility
    (async () => {
      try {
        const sinceIso = new Date(Date.now() - FRESH_WINDOW_MS).toISOString();
        const { data, error } = await supabase
          .from("instant_requests")
          .select("*")
          .eq("status", "pending")
          .gte("created_at", sinceIso)
          .order("created_at", { ascending: false })
          .limit(20);
        if (error) {
          console.error("[Instant] initial fetch error", error);
        } else {
          console.log("[Instant] initial pending count", data?.length || 0);
          if (data && data.length > 0) {
            const unique = Array.from(
              new Map(data.map((r: any) => [r.id, r])).values()
            ) as any;
            setInstantRequests(unique);
          }
        }
      } catch (e) {
        console.error("[Instant] initial fetch exception", e);
      }
    })();

    // Fallback polling every 10s (until Realtime confirmed)
    const poll = setInterval(async () => {
      try {
        const sinceIso = new Date(Date.now() - FRESH_WINDOW_MS).toISOString();
        const { data, error } = await supabase
          .from("instant_requests")
          .select("*")
          .eq("status", "pending")
          .gte("created_at", sinceIso)
          .order("created_at", { ascending: false })
          .limit(20);
        if (error) return;
        if (!data) return;
        // Replace the list with current pending requests to avoid stale items lingering
        setInstantRequests(
          (data as any[]).filter((r: any) => r.status === "pending")
        );
      } catch (_) {}
    }, 10000);

    console.log(
      "[Realtime] Subscribing to instant_requests for tutor",
      profile?.id
    );
    const unsubscribe = instantSessionService.subscribeToPending(
      ({ new: req, eventType }) => {
        console.log(
          "[Realtime] instant_requests event",
          eventType,
          req?.id,
          req?.status
        );
        const isFresh =
          Date.now() - new Date((req as any).created_at).getTime() <=
          FRESH_WINDOW_MS;
        if (eventType === "INSERT") {
          if (!isFresh) return; // ignore stale backlog
          playNotificationSound();
          setInstantRequests((prev) => {
            const exists = prev.some((r) => r.id === (req as any).id);
            if (exists) return prev;
            return [req as InstantRequest, ...prev];
          });
        }
        if (eventType === "UPDATE" || eventType === "BROADCAST_ACCEPTED") {
          setInstantRequests((prev) =>
            (req as any).status !== "pending"
              ? prev.filter((r) => r.id !== (req as any).id)
              : prev
          );
        }
      }
    );

    return () => {
      console.log("[Realtime] Unsubscribe instant_requests");
      clearInterval(poll);
      unsubscribe?.();
    };
  }, [profile?.role]);

  const checkTutorApplication = async () => {
    if (!user) return;

    setLoadingApplication(true);
    try {
      const applications = await db.tutorApplications.getByUserId(user.id);
      // Get the most recent application
      const mostRecentApplication = applications?.[0] || null;
      setTutorApplication(mostRecentApplication);
    } catch (error) {
      console.error("Error checking tutor application:", error);
    } finally {
      setLoadingApplication(false);
    }
  };

  const checkIDVerification = async () => {
    if (!user || !profile) return;

    try {
      const { data, error } = await supabase
        .from("id_verifications")
        .select("*")
        .eq("user_id", profile.id) // Use profile.id instead of user.id
        .order("submitted_at", { ascending: false })
        .limit(1);

      if (error) {
        console.error("Error checking ID verification:", error);
        setIdVerification(null);
      } else {
        // Set the first record or null if no records found
        setIdVerification(data?.[0] || null);
      }
    } catch (error) {
      console.error("Error checking ID verification:", error);
      setIdVerification(null);
    }
  };

  const isTutorApproved = tutorApplication?.application_status === "approved";
  const isTutorPending = tutorApplication?.application_status === "pending";
  const isTutorRejected = tutorApplication?.application_status === "rejected";

  const handleSignOut = async () => {
    if (isAdminLoggedIn) {
      await logoutAdmin();
      navigate("/admin/login");
    } else {
      await signOut();
      navigate("/login");
    }
  };

  const handleAcceptInstant = async (requestId: string) => {
    try {
      if (!profile?.id) return;
      setAcceptingId(requestId);
      const accepted = await instantSessionService.acceptRequest(
        requestId,
        profile.id
      );
      // Optimistically remove the card immediately after accept
      setDismissedIds((prev) => new Set(prev).add(requestId));
      setInstantRequests((prev) => prev.filter((r) => r.id !== requestId));
      if (accepted.jitsi_meeting_url) {
        window.open(accepted.jitsi_meeting_url, "_blank");
      }
    } catch (e) {
      console.error(e);
    } finally {
      setAcceptingId(null);
    }
  };

  const handleRejectInstant = (requestId: string) => {
    setDismissedIds((prev) => new Set(prev).add(requestId));
    setInstantRequests((prev) => prev.filter((r) => r.id !== requestId));
  };

  return (
    <div className="min-h-screen bg-[#D5FFC5]">
      <Sidebar
        sidebarOpen={sidebarOpen}
        setSidebarOpen={setSidebarOpen}
        tutorApplication={tutorApplication}
        idVerification={idVerification}
        loadingApplication={loadingApplication}
        checkTutorApplication={checkTutorApplication}
        checkIDVerification={checkIDVerification}
        onSignOut={handleSignOut}
      />

      <div className="lg:pl-20">
<<<<<<< HEAD
        {/* Header - Hidden for students */}
        {profile?.role !== "student" && (
=======
        {/* Header (hidden on /student) */}
        {!isStudentDashboardRoute && (
>>>>>>> 5f3e56f3
          <motion.div
            className="sticky top-0 z-40 flex h-16 shrink-0 items-center gap-x-4 border-b border-blue-200 bg-gradient-to-r from-white via-blue-50 to-indigo-100 px-4 shadow-xl backdrop-blur-sm sm:gap-x-6 sm:px-6 lg:px-8"
            initial={{ opacity: 0, y: -20 }}
            animate={{ opacity: 1, y: 0 }}
            transition={{ duration: 0.6 }}
          >
            <motion.button
              type="button"
              className="-m-2.5 p-2.5 text-gray-700 lg:hidden hover:bg-blue-100 rounded-lg transition-colors duration-200"
              onClick={() => setSidebarOpen(true)}
              whileHover={{ scale: 1.1 }}
              whileTap={{ scale: 0.9 }}
            >
              <Bars3Icon className="h-6 w-6" />
            </motion.button>

            <div className="h-6 w-px bg-gray-200 lg:hidden" />

            <div className="flex flex-1 gap-x-4 self-stretch lg:gap-x-6">
              <motion.div
                className="relative flex flex-1 items-center"
                initial={{ opacity: 0, x: -20 }}
                animate={{ opacity: 1, x: 0 }}
                transition={{ duration: 0.6, delay: 0.2 }}
              >
                <h1 className="text-lg font-semibold bg-gradient-to-r from-gray-900 to-blue-600 bg-clip-text text-transparent">
                  {profile?.role && getRoleDisplayName(profile.role)} Dashboard
                </h1>
              </motion.div>
              <div className="flex items-center gap-x-4 lg:gap-x-6">
                {/* Tutor Application Status Indicator */}
                {profile?.role === "tutor" && (
                  <>
                    {loadingApplication ? (
                      <motion.div
                        initial={{ opacity: 0, scale: 0.8 }}
                        animate={{ opacity: 1, scale: 1 }}
                        transition={{ duration: 0.3 }}
                        className="px-3 py-1 rounded-full text-xs font-medium bg-gray-100 text-gray-800 border border-gray-200"
                      >
                        <div className="flex items-center gap-1">
                          <div className="w-2 h-2 bg-gray-500 rounded-full animate-pulse"></div>
                          <span>Checking Status...</span>
                        </div>
                      </motion.div>
                    ) : (
                      tutorApplication && (
                        <motion.div
                          initial={{ opacity: 0, scale: 0.8 }}
                          animate={{ opacity: 1, scale: 1 }}
                          transition={{ duration: 0.3 }}
                          className={`px-3 py-1 rounded-full text-xs font-medium ${
                            isTutorApproved
                              ? "bg-green-100 text-green-800 border border-green-200"
                              : isTutorPending
                              ? "bg-yellow-100 text-yellow-800 border border-yellow-200"
                              : isTutorRejected
                              ? "bg-red-100 text-red-800 border border-red-200"
                              : "bg-gray-100 text-gray-800 border border-gray-200"
                          }`}
                        >
                          {isTutorApproved && (
                            <div className="flex items-center gap-1">
                              <div className="w-2 h-2 bg-green-500 rounded-full"></div>
                              <span>Approved</span>
                            </div>
                          )}
                          {isTutorPending && (
                            <div className="flex items-center gap-1">
                              <div className="w-2 h-2 bg-yellow-500 rounded-full animate-pulse"></div>
                              <span>Pending Review</span>
                            </div>
                          )}
                          {isTutorRejected && (
                            <div className="flex items-center gap-1">
                              <div className="w-2 h-2 bg-red-500 rounded-full"></div>
                              <span>Application Rejected</span>
                            </div>
                          )}
                        </motion.div>
                      )
                    )}
                  </>
                )}

                <motion.button
                  type="button"
                  className="-m-2.5 p-2.5 text-gray-400 hover:text-blue-600 hover:bg-blue-100 rounded-lg transition-all duration-200"
                  whileHover={{ scale: 1.1, rotate: 5 }}
                  whileTap={{ scale: 0.9 }}
                >
                  <BellIcon className="h-6 w-6" />
                </motion.button>

                <div className="hidden lg:block lg:h-6 lg:w-px lg:bg-gray-200" />

                <motion.div
                  className="relative"
                  whileHover={{ scale: 1.05 }}
                  transition={{ type: "spring", stiffness: 300 }}
                >
                  <button
                    type="button"
                    className="-m-1.5 flex items-center p-1.5 hover:bg-blue-100 rounded-lg transition-colors duration-200"
                    onClick={handleSignOut}
                  >
                    <span className="sr-only">Sign out</span>
                    <div className="flex items-center gap-x-2">
                      <motion.span
                        className="text-sm font-semibold leading-6 text-gray-900"
                        whileHover={{ color: "#2563eb" }}
                      >
                        {profile?.full_name}
                      </motion.span>
                      <motion.div
                        whileHover={{ rotate: 180 }}
                        transition={{ duration: 0.3 }}
                      >
                        <ArrowRightOnRectangleIcon className="h-5 w-5 text-gray-400" />
                      </motion.div>
                    </div>
                  </button>
                </motion.div>
              </div>
            </div>
          </motion.div>
        )}

        {/* Main content */}
        <main className={profile?.role === "student" ? "pt-10" : "py-10"}>
          <div className="px-4 sm:px-6 lg:px-8">
            <motion.div
              initial={{ opacity: 0, y: 20 }}
              animate={{ opacity: 1, y: 0 }}
              transition={{ duration: 0.5 }}
            >
              <Outlet />
            </motion.div>
          </div>
        </main>
      </div>

      {/* Floating Instant Requests Notification */}
      {instantRequests.filter((req) => !dismissedIds.has(req.id)).length >
        0 && (
        <motion.div
          initial={{ opacity: 0, y: 20, scale: 0.95 }}
          animate={{ opacity: 1, y: 0, scale: 1 }}
          exit={{ opacity: 0, y: 20, scale: 0.95 }}
          className="fixed bottom-6 right-6 z-50 max-w-md w-full"
        >
          <Card className="shadow-2xl border-0 bg-gradient-to-br from-white via-blue-50/50 to-purple-50/50 backdrop-blur-xl">
            <CardHeader className="pb-4">
              <CardTitle className="flex items-center gap-3 text-lg">
                <div className="relative">
                  <div className="flex items-center justify-center w-10 h-10 bg-gradient-to-r from-blue-500 via-purple-500 to-pink-500 rounded-full shadow-lg">
                    <SparklesIcon className="w-5 h-5 text-white" />
                  </div>
                  <div className="absolute -top-1 -right-1 w-4 h-4 bg-red-500 rounded-full flex items-center justify-center">
                    <span className="text-xs text-white font-bold">
                      {
                        instantRequests.filter(
                          (req) => !dismissedIds.has(req.id)
                        ).length
                      }
                    </span>
                  </div>
                </div>
                <div>
                  <span className="font-bold bg-gradient-to-r from-blue-600 to-purple-600 bg-clip-text text-transparent">
                    Instant Requests
                  </span>
                  <p className="text-xs text-gray-500 font-normal">
                    Students need your help
                  </p>
                </div>
              </CardTitle>
            </CardHeader>
            <CardContent className="pt-0">
              <div className="space-y-4 max-h-96 overflow-y-auto">
                {instantRequests
                  .filter((req, index) => !dismissedIds.has(req.id))
                  .map((req, index) => (
                    <motion.div
                      key={req.id}
                      initial={{ opacity: 0, x: 20, scale: 0.95 }}
                      animate={{ opacity: 1, x: 0, scale: 1 }}
                      exit={{ opacity: 0, x: -20, scale: 0.95 }}
                      transition={{ delay: index * 0.1 }}
                      className="group relative bg-white rounded-xl p-4 border border-gray-100 shadow-sm hover:shadow-md transition-all duration-200 hover:scale-[1.02]"
                    >
                      {/* Animated background gradient */}
                      <div className="absolute inset-0 bg-gradient-to-r from-blue-500/5 to-purple-500/5 rounded-xl opacity-0 group-hover:opacity-100 transition-opacity duration-300" />

                      <div className="relative flex items-start justify-between">
                        <div className="flex-1">
                          <div className="flex items-center gap-3 mb-3">
                            <div className="flex items-center justify-center w-8 h-8 bg-gradient-to-r from-blue-500 to-purple-500 rounded-full shadow-sm">
                              <UserGroupIcon className="w-4 h-4 text-white" />
                            </div>
                            <div>
                              <span className="font-semibold text-gray-900">
                                New Request
                              </span>
                              <div className="flex items-center gap-2 text-xs text-gray-500 mt-1">
                                <ClockIcon className="w-3 h-3" />
                                <span>15 minutes</span>
                                <span className="w-1 h-1 bg-gray-300 rounded-full" />
                                <span className="text-purple-600 font-medium">
                                  {getSubjectName(req.subject_id)}
                                </span>
                              </div>
                            </div>
                          </div>
                        </div>
                        <div className="flex items-center gap-2 ml-4">
                          <Button
                            variant="ghost"
                            size="sm"
                            onClick={() => handleRejectInstant(req.id)}
                            className="h-8 w-8 p-0 hover:bg-red-50 hover:text-red-600 transition-colors duration-200"
                          >
                            <XMarkIcon className="w-4 h-4" />
                          </Button>
                          <Button
                            size="sm"
                            onClick={() => handleAcceptInstant(req.id)}
                            disabled={acceptingId === req.id}
                            className="h-8 px-4 text-xs bg-gradient-to-r from-green-500 to-emerald-500 hover:from-green-600 hover:to-emerald-600 disabled:opacity-50 shadow-sm hover:shadow-md transition-all duration-200"
                          >
                            {acceptingId === req.id ? (
                              <>
                                <div className="w-3 h-3 border-2 border-white border-t-transparent rounded-full animate-spin mr-2" />
                                Accepting...
                              </>
                            ) : (
                              <>
                                <CheckIcon className="w-3 h-3 mr-1" />
                                Accept
                              </>
                            )}
                          </Button>
                        </div>
                      </div>

                      {/* Subtle pulse animation for urgency */}
                      <div className="absolute top-2 right-2 w-2 h-2 bg-red-500 rounded-full animate-pulse" />
                    </motion.div>
                  ))}
              </div>

              {/* Footer with action hint */}
              <div className="mt-4 pt-3 border-t border-gray-100">
                <p className="text-xs text-gray-500 text-center">
                  💡 Click Accept to start helping immediately
                </p>
              </div>
            </CardContent>
          </Card>
        </motion.div>
      )}
    </div>
  );
};

export default DashboardLayout;<|MERGE_RESOLUTION|>--- conflicted
+++ resolved
@@ -331,13 +331,8 @@
       />
 
       <div className="lg:pl-20">
-<<<<<<< HEAD
-        {/* Header - Hidden for students */}
-        {profile?.role !== "student" && (
-=======
         {/* Header (hidden on /student) */}
         {!isStudentDashboardRoute && (
->>>>>>> 5f3e56f3
           <motion.div
             className="sticky top-0 z-40 flex h-16 shrink-0 items-center gap-x-4 border-b border-blue-200 bg-gradient-to-r from-white via-blue-50 to-indigo-100 px-4 shadow-xl backdrop-blur-sm sm:gap-x-6 sm:px-6 lg:px-8"
             initial={{ opacity: 0, y: -20 }}
