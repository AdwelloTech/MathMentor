--- conflicted
+++ resolved
@@ -163,7 +163,6 @@
     }
     setAiLoading(true);
     try {
-<<<<<<< HEAD
       const ai = await generateAIQuestions(
         quizData.subject,
         quizData.grade_level || "",
@@ -173,18 +172,6 @@
         quizData.title || undefined
       );
       const mapped = ai.map((q: any, idx: number) => ({
-=======
-      const ai = await generateAIQuestions({
-        subject: quizData.subject,
-        gradeLevel: quizData.grade_level || undefined,
-        numQuestions: aiNumQuestions,
-        difficulty: aiDifficulty,
-        questionType: aiQuestionType,
-        title: quizData.title || undefined,
-        pdfs: pdfs.length > 0 ? pdfs : undefined,
-      });
-      const mapped = ai.map((q, idx) => ({
->>>>>>> 718fd3ad
         question_text: q.question_text,
         question_type: q.question_type,
         points: q.points ?? 10,
