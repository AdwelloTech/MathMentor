--- conflicted
+++ resolved
@@ -13,10 +13,8 @@
   CalendarDaysIcon,
   UserGroupIcon,
   DocumentTextIcon,
-<<<<<<< HEAD
   UserIcon,
-=======
->>>>>>> da71487c
+
 } from "@heroicons/react/24/outline";
 import { useAuth } from "@/contexts/AuthContext";
 import { useAdmin } from "@/contexts/AdminContext";
@@ -73,16 +71,16 @@
   const adminNavigation = [
     { name: "Dashboard", href: "/admin", icon: AcademicCapIcon },
     { name: "Manage Students", href: "/admin/students", icon: UserGroupIcon },
-<<<<<<< HEAD
+
     { name: "Manage Tutors", href: "/admin/tutors", icon: UserIcon },
     { name: "Tutor Applications", href: "/admin/tutor-applications", icon: DocumentTextIcon },
-=======
+
     {
       name: "Tutor Applications",
       href: "/admin/tutor-applications",
       icon: DocumentTextIcon,
     },
->>>>>>> da71487c
+
     { name: "Profile", href: "/profile", icon: UserCircleIcon },
     { name: "Settings", href: "/settings", icon: Cog6ToothIcon },
   ];
@@ -101,16 +99,16 @@
   ];
 
   // Check if tutor navigation should be disabled
-<<<<<<< HEAD
+
   const isTutorApproved = tutorApplication?.application_status === 'approved';
   const isTutorPending = tutorApplication?.application_status === 'pending';
   const isTutorRejected = tutorApplication?.application_status === 'rejected';
   const isTutorActive = profile?.is_active !== false; // Default to true if not set
-=======
+
   const isTutorApproved = tutorApplication?.application_status === "approved";
   const isTutorPending = tutorApplication?.application_status === "pending";
   const isTutorRejected = tutorApplication?.application_status === "rejected";
->>>>>>> da71487c
+
 
   // Build navigation based on user role
   const getNavigation = () => {
@@ -127,7 +125,7 @@
     if (profile?.role === "admin" || isAdminLoggedIn) {
       return adminNavigation;
     }
-<<<<<<< HEAD
+
     
     // For tutors, include tutor-specific items but mark them as disabled if not approved or inactive
     if (profile?.role === 'tutor') {
@@ -137,7 +135,7 @@
       if (!isTutorApproved || !isTutorActive) {
         return navigationItems.map(item => {
           if (tutorNavigationItems.some(tutorItem => tutorItem.name === item.name)) {
-=======
+
 
     // For tutors, include tutor-specific items but mark them as disabled if not approved
     if (profile?.role === "tutor") {
@@ -155,7 +153,7 @@
               (tutorItem) => tutorItem.name === item.name
             )
           ) {
->>>>>>> da71487c
+
             return { ...item, disabled: true };
           }
           return item;
@@ -182,16 +180,16 @@
 
     // Get tooltip message based on application status
     const getTooltipMessage = () => {
-<<<<<<< HEAD
+
       if (profile?.role !== 'tutor') return '';
       
       if (!isTutorActive) {
         return "Your account has been temporarily deactivated. This feature will be available once your account is reactivated.";
       }
-=======
+
       if (profile?.role !== "tutor") return "";
 
->>>>>>> da71487c
+
       if (isTutorPending) {
         return "Your application is under review. This feature will be available once approved.";
       }
