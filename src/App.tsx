import React from "react";
import { Routes, Route, Navigate, useLocation } from "react-router-dom";
import { useAuth } from "./contexts/AuthContext";
import { useAdmin } from "./contexts/AdminContext";
import LoadingSpinner from "./components/ui/LoadingSpinner";
import LoginPage from "./pages/auth/LoginPage";
import AdminLoginPage from "./pages/auth/AdminLoginPage";
import RegisterPage from "./pages/auth/RegisterPage";
import ForgotPasswordPage from "./pages/auth/ForgotPasswordPage";
import ResetPasswordPage from "./pages/auth/ResetPasswordPage";
import DashboardLayout from "./components/layout/DashboardLayout";
import TutorLayout from "./components/layout/TutorLayout";
import ProfilePage from "./pages/ProfilePage";
import SettingsPage from "./pages/SettingsPage";
<<<<<<< HEAD
import AdminDashboard from "./pages/dashboards/AdminDashboard";
import ManageStudentsPage from "./pages/admin/ManageStudentsPage";
import ManageTutorApplicationsPage from "./pages/admin/ManageTutorApplicationsPage";
import ManageTutorsPage from "./pages/admin/ManageTutorsPage";
import ManageIDVerificationsPage from "./pages/admin/ManageIDVerificationsPage";
import ManageSubjectsPage from "./pages/admin/ManageSubjectsPage";
=======

import AdminLayout from "./components/layout/AdminLayout";
>>>>>>> 04bae85e
import PrincipalDashboard from "./pages/dashboards/PrincipalDashboard";
import TeacherDashboard from "./pages/dashboards/TeacherDashboard";
import TutorDashboard from "./pages/dashboards/TutorDashboard";
import ScheduleClassPage from "./components/classScheduling/ClassSchedulingPage";
import TutorManageClassesPage from "./pages/TutorManageClassesPage";

import QuizManagementPage from "./pages/quiz/QuizManagementPage";
import CreateQuizPage from "./pages/quiz/CreateQuizPage";
import QuizViewPage from "./pages/quiz/QuizViewPage";
import EditQuizPage from "./pages/quiz/EditQuizPage";
import QuizResponsesPage from "./pages/quiz/QuizResponsesPage";
import QuizAttemptReviewPage from "./pages/quiz/QuizAttemptReviewPage";
import StudentQuizDashboard from "./pages/student/StudentQuizDashboard";
import TakeQuizPage from "./pages/student/TakeQuizPage";
import QuizResultsPage from "./pages/student/QuizResultsPage";

import ManageMaterialsPage from "./pages/tutor/ManageMaterialsPage";
import ManageFlashcardsPage from "./pages/tutor/ManageFlashcardsPage";
import CreateEditFlashcardSetPage from "./pages/tutor/CreateEditFlashcardSetPage";
import FlashcardsListPage from "./pages/student/FlashcardsListPage";
import FlashcardStudyPage from "./pages/student/FlashcardStudyPage";

import StudentLayout from "./components/layout/StudentLayout";
import StudentDashboard from "./pages/dashboards/StudentDashboard";
import BookSessionPage from "./pages/BookSessionPage";
import BookConsultationPage from "./pages/BookConsultationPage";
import ManageSessionsPage from "./pages/ManageSessionsPage";
import InstantSessionPage from "./pages/student/InstantSessionPage";
import PackagesPage from "./pages/PackagesPage";
import NotesPage from "./pages/notes/NotesPage";
import CreateNotePage from "./pages/notes/CreateNotePage";
import TutorMaterialsPage from "./pages/student/TutorMaterialsPage";
import ParentDashboard from "./pages/dashboards/ParentDashboard";
import HRDashboard from "./pages/dashboards/HRDashboard";
import FinanceDashboard from "./pages/dashboards/FinanceDashboard";
import SupportDashboard from "./pages/dashboards/SupportDashboard";
import NotFoundPage from "./pages/NotFoundPage";
import UnauthorizedPage from "./pages/UnauthorizedPage";
import TutorApplicationPage from "./pages/TutorApplicationPage";
import IDVerificationPage from "./pages/IDVerificationPage";

function App() {
  const { user, loading } = useAuth();
  const { isAdminLoggedIn, loading: adminLoading } = useAdmin();

  // Show loading spinner while checking authentication
  if (loading || adminLoading) {
    return (
      <div className="min-h-screen flex items-center justify-center bg-gray-50">
        <LoadingSpinner size="lg" />
      </div>
    );
  }

  return (
    <div className="min-h-screen">
      <Routes>
        {/* Reset password route - always accessible regardless of auth status */}
        <Route path="/reset-password" element={<ResetPasswordPage />} />
        {/* Admin login - accessible regardless of regular user session */}
        <Route path="/admin/login" element={<AdminLoginPage />} />

        {/* Public routes */}
        {!user && !isAdminLoggedIn ? (
          <>
            <Route path="/login" element={<LoginPage />} />
            <Route path="/register" element={<RegisterPage />} />
            <Route path="/forgot-password" element={<ForgotPasswordPage />} />
            {/* Ensure admin routes redirect to admin login when unauthenticated */}
            <Route path="/admin" element={<Navigate to="/admin/login" replace />} />
            <Route path="/admin/*" element={<Navigate to="/admin/login" replace />} />
            <Route path="*" element={<Navigate to="/login" replace />} />
          </>
        ) : (
          <>
            {/* Protected routes */}
            {/* Admin routes */}
            <Route
              path="/admin/*"
              element={
                <ProtectedRoute requiredRole="admin">
                  <AdminLayout />
                </ProtectedRoute>
              }
            />
            <Route path="/" element={<DashboardLayout />}>
              <Route index element={<DashboardRoute />} />
              <Route path="dashboard" element={<DashboardRoute />} />
              <Route path="schedule-class" element={<ScheduleClassPage />} />
              <Route
                path="manage-classes"
                element={<TutorManageClassesPage />}
              />

              <Route path="quizzes" element={<QuizManagementPage />} />
              <Route path="create-quiz" element={<CreateQuizPage />} />
              <Route path="quiz/:quizId" element={<QuizViewPage />} />
              <Route path="edit-quiz/:quizId" element={<EditQuizPage />} />
              <Route
                path="quiz/:quizId/responses"
                element={<QuizResponsesPage />}
              />
              <Route
                path="quiz/attempt/:attemptId"
                element={<QuizAttemptReviewPage />}
              />

              {/* View flashcards set - accessible to any logged-in role */}
              <Route
                path="flashcards/:setId"
                element={<FlashcardStudyPage />}
              />

              <Route path="profile" element={<ProfilePage />} />
              <Route path="settings" element={<SettingsPage />} />
              <Route path="id-verification" element={<IDVerificationPage />} />

<<<<<<< HEAD
              {/* Admin routes */}
              <Route
                path="admin"
                element={
                  <ProtectedRoute requiredRole="admin">
                    <AdminDashboard />
                  </ProtectedRoute>
                }
              />
              <Route
                path="admin/students"
                element={
                  <ProtectedRoute requiredRole="admin">
                    <ManageStudentsPage />
                  </ProtectedRoute>
                }
              />
              <Route
                path="admin/tutor-applications"
                element={
                  <ProtectedRoute requiredRole="admin">
                    <ManageTutorApplicationsPage />
                  </ProtectedRoute>
                }
              />
              <Route
                path="admin/tutors"
                element={
                  <ProtectedRoute requiredRole="admin">
                    <ManageTutorsPage />
                  </ProtectedRoute>
                }
              />
              <Route
                path="admin/id-verifications"
                element={
                  <ProtectedRoute requiredRole="admin">
                    <ManageIDVerificationsPage />
                  </ProtectedRoute>
                }
              />
              <Route
                path="admin/subjects"
                element={
                  <ProtectedRoute requiredRole="admin">
                    <ManageSubjectsPage />
                  </ProtectedRoute>
                }
              />

=======
>>>>>>> 04bae85e
              {/* Principal routes */}
              <Route
                path="principal/*"
                element={
                  <ProtectedRoute requiredRole="principal">
                    <PrincipalDashboard />
                  </ProtectedRoute>
                }
              />

              {/* Teacher routes */}
              <Route
                path="teacher/*"
                element={
                  <ProtectedRoute requiredRole="teacher">
                    <TeacherDashboard />
                  </ProtectedRoute>
                }
              />

              {/* Tutor routes */}
              <Route
                path="tutor/*"
                element={
                  <ProtectedRoute requiredRole="tutor">
                    <TutorLayout />
                  </ProtectedRoute>
                }
              >
                <Route index element={<TutorDashboard />} />
                <Route
                  path="manage-materials"
                  element={<ManageMaterialsPage />}
                />
                <Route path="flashcards" element={<ManageFlashcardsPage />} />
                <Route
                  path="flashcards/create"
                  element={<CreateEditFlashcardSetPage />}
                />
                <Route
                  path="flashcards/edit/:setId"
                  element={<CreateEditFlashcardSetPage />}
                />
              </Route>

              {/* Student routes */}
              <Route
                path="student/*"
                element={
                  <ProtectedRoute requiredRole="student">
                    <StudentLayout />
                  </ProtectedRoute>
                }
              >
                <Route index element={<StudentDashboard />} />
                <Route path="book-session" element={<BookSessionPage />} />
                <Route
                  path="instant-session"
                  element={<InstantSessionPage />}
                />
                <Route
                  path="book-consultation"
                  element={<BookConsultationPage />}
                />
                <Route
                  path="manage-sessions"
                  element={<ManageSessionsPage />}
                />
                <Route path="packages" element={<PackagesPage />} />
                <Route
                  path="tutor-materials"
                  element={<TutorMaterialsPage />}
                />
                <Route path="notes" element={<NotesPage />} />
                <Route path="notes/create" element={<CreateNotePage />} />
                <Route path="notes/edit/:noteId" element={<CreateNotePage />} />
                <Route path="quizzes" element={<StudentQuizDashboard />} />
                <Route path="flashcards" element={<FlashcardsListPage />} />
                <Route
                  path="flashcards/:setId"
                  element={<FlashcardStudyPage />}
                />
                <Route path="take-quiz/:attemptId" element={<TakeQuizPage />} />
                <Route path="quiz-results" element={<QuizResultsPage />} />
                <Route
                  path="quiz-results/:attemptId"
                  element={<QuizResultsPage />}
                />
              </Route>

              {/* Parent routes */}
              <Route
                path="parent/*"
                element={
                  <ProtectedRoute requiredRole="parent">
                    <ParentDashboard />
                  </ProtectedRoute>
                }
              />

              {/* HR routes */}
              <Route
                path="hr/*"
                element={
                  <ProtectedRoute requiredRole="hr">
                    <HRDashboard />
                  </ProtectedRoute>
                }
              />

              {/* Finance routes */}
              <Route
                path="finance/*"
                element={
                  <ProtectedRoute requiredRole="finance">
                    <FinanceDashboard />
                  </ProtectedRoute>
                }
              />

              {/* Support routes */}
              <Route
                path="support/*"
                element={
                  <ProtectedRoute requiredRole="support">
                    <SupportDashboard />
                  </ProtectedRoute>
                }
              />

              {/* Tutor application route - accessible to all logged-in users */}
              <Route path="apply-tutor" element={<TutorApplicationPage />} />

              {/* Error routes */}
              <Route path="unauthorized" element={<UnauthorizedPage />} />
              <Route path="*" element={<NotFoundPage />} />
            </Route>

            {/* Redirect auth routes to dashboard */}
            <Route
              path="/login"
              element={<Navigate to="/dashboard" replace />}
            />
            <Route
              path="/register"
              element={<Navigate to="/dashboard" replace />}
            />
            <Route
              path="/forgot-password"
              element={<Navigate to="/dashboard" replace />}
            />
            {/* Note: /reset-password is handled separately above */}
          </>
        )}
      </Routes>
    </div>
  );
}

// Dashboard route component that redirects to appropriate dashboard
function DashboardRoute() {
  const { user, profile, loading } = useAuth();
  const { adminSession, isAdminLoggedIn } = useAdmin();

  // Check for admin session first
  if (isAdminLoggedIn && adminSession) {
    return <Navigate to="/admin" replace />;
  }

  if (!user) {
    return <Navigate to="/login" replace />;
  }

  // Wait for profile to load before redirecting
  if (loading || !profile) {
    return (
      <div className="min-h-screen flex items-center justify-center bg-gray-50">
        <LoadingSpinner size="lg" />
      </div>
    );
  }

  // Use profile.role as primary source, fallback to user.role
  const userRole = profile?.role || user.role;

  // Redirect to role-specific dashboard
  switch (userRole) {
    case "admin":
      return <Navigate to="/admin" replace />;
    case "principal":
      return <Navigate to="/principal" replace />;
    case "teacher":
      return <Navigate to="/teacher" replace />;
    case "tutor":
      return <Navigate to="/tutor" replace />;
    case "student":
      return <Navigate to="/student" replace />;
    case "parent":
      return <Navigate to="/parent" replace />;
    case "hr":
      return <Navigate to="/hr" replace />;
    case "finance":
      return <Navigate to="/finance" replace />;
    case "support":
      return <Navigate to="/support" replace />;
    default:
      return <Navigate to="/unauthorized" replace />;
  }
}

// Protected route component
interface ProtectedRouteProps {
  children: React.ReactNode;
  requiredRole: string;
}

function ProtectedRoute({ children, requiredRole }: ProtectedRouteProps) {
  const { user, loading } = useAuth();
  const { isAdminLoggedIn, loading: adminLoading } = useAdmin();
  const location = useLocation();

  // For admin routes, check admin session
  if (requiredRole === "admin") {
    if (adminLoading) {
      return (
        <div className="min-h-screen flex items-center justify-center bg-gray-50">
          <LoadingSpinner size="lg" />
        </div>
      );
    }
    if (!isAdminLoggedIn) {
      return <Navigate to="/admin/login" state={{ from: location }} replace />;
    }
    return <>{children}</>;
  }

  // For other routes, check regular user session
  if (loading) {
    return (
      <div className="min-h-screen flex items-center justify-center bg-gray-50">
        <LoadingSpinner size="lg" />
      </div>
    );
  }
  if (!user) {
    return <Navigate to="/login" state={{ from: location }} replace />;
  }

  if (user.role !== requiredRole) {
    return <Navigate to="/unauthorized" replace />;
  }

  return <>{children}</>;
}

export default App;<|MERGE_RESOLUTION|>--- conflicted
+++ resolved
@@ -12,17 +12,15 @@
 import TutorLayout from "./components/layout/TutorLayout";
 import ProfilePage from "./pages/ProfilePage";
 import SettingsPage from "./pages/SettingsPage";
-<<<<<<< HEAD
+
 import AdminDashboard from "./pages/dashboards/AdminDashboard";
 import ManageStudentsPage from "./pages/admin/ManageStudentsPage";
 import ManageTutorApplicationsPage from "./pages/admin/ManageTutorApplicationsPage";
 import ManageTutorsPage from "./pages/admin/ManageTutorsPage";
 import ManageIDVerificationsPage from "./pages/admin/ManageIDVerificationsPage";
 import ManageSubjectsPage from "./pages/admin/ManageSubjectsPage";
-=======
 
 import AdminLayout from "./components/layout/AdminLayout";
->>>>>>> 04bae85e
 import PrincipalDashboard from "./pages/dashboards/PrincipalDashboard";
 import TeacherDashboard from "./pages/dashboards/TeacherDashboard";
 import TutorDashboard from "./pages/dashboards/TutorDashboard";
@@ -140,59 +138,6 @@
               <Route path="settings" element={<SettingsPage />} />
               <Route path="id-verification" element={<IDVerificationPage />} />
 
-<<<<<<< HEAD
-              {/* Admin routes */}
-              <Route
-                path="admin"
-                element={
-                  <ProtectedRoute requiredRole="admin">
-                    <AdminDashboard />
-                  </ProtectedRoute>
-                }
-              />
-              <Route
-                path="admin/students"
-                element={
-                  <ProtectedRoute requiredRole="admin">
-                    <ManageStudentsPage />
-                  </ProtectedRoute>
-                }
-              />
-              <Route
-                path="admin/tutor-applications"
-                element={
-                  <ProtectedRoute requiredRole="admin">
-                    <ManageTutorApplicationsPage />
-                  </ProtectedRoute>
-                }
-              />
-              <Route
-                path="admin/tutors"
-                element={
-                  <ProtectedRoute requiredRole="admin">
-                    <ManageTutorsPage />
-                  </ProtectedRoute>
-                }
-              />
-              <Route
-                path="admin/id-verifications"
-                element={
-                  <ProtectedRoute requiredRole="admin">
-                    <ManageIDVerificationsPage />
-                  </ProtectedRoute>
-                }
-              />
-              <Route
-                path="admin/subjects"
-                element={
-                  <ProtectedRoute requiredRole="admin">
-                    <ManageSubjectsPage />
-                  </ProtectedRoute>
-                }
-              />
-
-=======
->>>>>>> 04bae85e
               {/* Principal routes */}
               <Route
                 path="principal/*"
