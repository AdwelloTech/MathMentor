--- conflicted
+++ resolved
@@ -7,12 +7,6 @@
   ArrowLeftIcon,
   PencilIcon,
   TrashIcon,
-<<<<<<< HEAD
-=======
-  PlayIcon,
-  PauseIcon,
-  EyeIcon,
->>>>>>> 04bae85e
   DocumentTextIcon,
   AcademicCapIcon,
   ClockIcon,
