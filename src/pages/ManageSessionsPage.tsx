// SessionsPage.tsx - Main component with Shadcn UI
import React, { useState, useEffect } from "react";
import { motion } from "framer-motion";
import { useNavigate } from "react-router-dom";
import { useAuth } from "../contexts/AuthContext";
import { classSchedulingService } from "../lib/classSchedulingService";
import { ClassBooking } from "../types/classScheduling";
import {
  CalendarDays,
  Clock,
  DollarSign,
  Video,
  Eye,
  Calendar,
  XCircle,
  AlertTriangle,
  CheckCircle,
  AlertCircle,
} from "lucide-react";
import toast from "react-hot-toast";

// Shadcn UI imports
import { Card, CardContent } from "@/components/ui/card";
import { Button } from "@/components/ui/button";
import { Badge } from "@/components/ui/badge";
import { Alert, AlertDescription } from "@/components/ui/alert";
import {
  Dialog,
  DialogContent,
  DialogHeader,
  DialogTitle,
} from "@/components/ui/dialog";

const ManageSessionsPage: React.FC = () => {
  const navigate = useNavigate();
  const { user } = useAuth();
  const [upcomingBookings, setUpcomingBookings] = useState<ClassBooking[]>([]);
  const [loading, setLoading] = useState(true);
  const [error, setError] = useState<string | null>(null);
  const [selectedBooking, setSelectedBooking] = useState<ClassBooking | null>(
    null
  );
  const [showDetails, setShowDetails] = useState(false);

  useEffect(() => {
    if (user) {
      loadBookings();
    }
  }, [user]);

  const loadBookings = async () => {
    try {
      setLoading(true);
      const data = await classSchedulingService.bookings.getByStudentId(
        user!.id
      );
      setUpcomingBookings(data || []);
    } catch (err) {
      setError("Failed to load your sessions");
      console.error("Error loading bookings:", err);
      toast.error("Failed to load sessions");
    } finally {
      setLoading(false);
    }
  };

  const getStatusColor = (status: string) => {
    switch (status) {
      case "confirmed":
        return "bg-green-100 text-green-800 hover:bg-green-200";
      case "pending":
        return "bg-yellow-100 text-yellow-800 hover:bg-yellow-200";
      case "cancelled":
        return "bg-red-100 text-red-800 hover:bg-red-200";
      case "completed":
        return "bg-blue-100 text-blue-800 hover:bg-blue-200";
      case "no_show":
        return "bg-gray-100 text-gray-800 hover:bg-gray-200";
      default:
        return "bg-gray-100 text-gray-800 hover:bg-gray-200";
    }
  };

  const getStatusIcon = (status: string) => {
    switch (status) {
      case "confirmed":
        return <CheckCircle className="w-4 h-4" />;
      case "pending":
        return <AlertCircle className="w-4 h-4" />;
      case "cancelled":
        return <XCircle className="w-4 h-4" />;
      case "completed":
        return <CheckCircle className="w-4 h-4" />;
      case "no_show":
        return <XCircle className="w-4 h-4" />;
      default:
        return <AlertCircle className="w-4 h-4" />;
    }
  };

  const isSessionJoinable = (booking: ClassBooking) => {
    if (
      booking.booking_status !== "confirmed" ||
      !booking.class?.jitsi_meeting_url
    ) {
      return false;
    }
    const now = new Date();
    const sessionDate = new Date(
      `${booking.class.date}T${booking.class.start_time}`
    );
    const fiveMinutesBeforeSession = new Date(
      sessionDate.getTime() - 5 * 60 * 1000
    );
    return now >= fiveMinutesBeforeSession;
  };

  const isSessionPast = (booking: ClassBooking) => {
    if (!booking.class) return false;

    const sessionDate = booking.class.date;
    const sessionTime = booking.class.end_time;
    const sessionDateTime = new Date(`${sessionDate}T${sessionTime}`);
    const now = new Date();

    return now > sessionDateTime;
  };

  const handleJoinSession = (booking: ClassBooking) => {
    if (booking.class?.jitsi_meeting_url && isSessionJoinable(booking)) {
      window.open(booking.class.jitsi_meeting_url, "_blank");
    } else {
      toast.error("Session is not available for joining yet");
    }
  };

  const formatDate = (dateString: string) => {
    const [year, month, day] = dateString.split("-").map(Number);
    const date = new Date(year, month - 1, day);
    return date.toLocaleDateString("en-US", {
      weekday: "long",
      year: "numeric",
      month: "long",
      day: "numeric",
    });
  };

  const formatTime = (timeString: string) => {
    return new Date(`2000-01-01T${timeString}`).toLocaleTimeString("en-US", {
      hour: "numeric",
      minute: "2-digit",
      hour12: true,
    });
  };

  // Filter to show only upcoming sessions
  const filteredUpcomingBookings = upcomingBookings.filter(
    (booking) =>
      !isSessionPast(booking) && booking.booking_status === "confirmed"
  );

  if (loading) {
    return (
      <div className="min-h-screen bg-gradient-to-br from-green-50 to-yellow-50 p-6">
        <div className="max-w-7xl mx-auto">
          <div className="flex justify-center items-center py-12">
            <div className="animate-spin rounded-full h-12 w-12 border-b-2 border-green-900"></div>
          </div>
        </div>
      </div>
    );
  }

  return (
    <div className="min-h-screen bg-gradient-to-br from-green-50 to-yellow-50 p-6">
      <div className="max-w-7xl mx-auto">
        {/* Header */}
        <motion.div
          initial={{ opacity: 0, y: -20 }}
          animate={{ opacity: 1, y: 0 }}
          className="mb-8"
        >
          <h1 className="text-4xl font-bold text-green-900 mb-3">
            My Sessions
          </h1>
          <p className="text-gray-600 text-lg">
            Manage your upcoming sessions and join classes
          </p>
        </motion.div>

        {/* Error Message */}
        {error && (
          <motion.div
            initial={{ opacity: 0 }}
            animate={{ opacity: 1 }}
            className="mb-6"
          >
            <Alert className="border-red-200 bg-red-50">
              <AlertTriangle className="h-4 w-4 text-red-600" />
              <AlertDescription className="text-red-800">
                {error}
              </AlertDescription>
            </Alert>
          </motion.div>
        )}

        {/* Sessions List */}
        <div className="space-y-6">
          {filteredUpcomingBookings.map((booking, index) => {
            const session = booking.class;
            if (!session) return null;

            const isJoinable = isSessionJoinable(booking);

            return (
              <motion.div
                key={booking.id}
                initial={{ opacity: 0, y: 20 }}
                animate={{ opacity: 1, y: 0 }}
                transition={{ delay: index * 0.1 }}
              >
                <Card className="overflow-hidden hover:shadow-lg transition-all duration-200 border-l-4 border-l-green-900">
                  <CardContent className="p-6">
                    <div className="flex items-start justify-between">
                      {/* Session Info */}
                      <div className="flex-1">
                        <div className="flex items-center gap-4 mb-4">
                          <div className="w-12 h-12 bg-gradient-to-r from-green-900 to-green-700 rounded-full flex items-center justify-center">
                            <span className="text-white font-semibold text-lg">
                              {session.tutor?.full_name?.charAt(0) || "T"}
                            </span>
                          </div>
                          <div>
                            <p className="font-semibold text-green-900 text-lg">
                              {session.tutor?.full_name || "Tutor"}
                            </p>
                            <p className="text-sm text-gray-600">Tutor</p>
                          </div>
                          <Badge
                            className={getStatusColor(booking.booking_status)}
                          >
                            <span className="mr-1">
                              {getStatusIcon(booking.booking_status)}
                            </span>
                            <span className="capitalize font-medium">
                              {booking.booking_status}
                            </span>
                          </Badge>
                        </div>
<<<<<<< HEAD
                      </div>
                      {/* Title & Subject */}
                      <h3 className="text-lg font-semibold text-gray-900 mb-1">
                        {session.title}
                      </h3>
                      {session.subject && (
                        <span className="inline-flex items-center px-2.5 py-0.5 rounded-full text-xs font-medium bg-gray-100 text-gray-800 mb-2">
                          {session.subject.display_name}
                        </span>
                      )}
                      {session.description && (
                        <p className="text-gray-600 mb-3">
                          {session.description}
                        </p>
                      )}
=======
>>>>>>> eff5fc83

                        {/* Subject */}
                        <h3 className="text-xl font-bold text-green-900 mb-2">
                          {session.title}
                        </h3>
                        {session.description && (
                          <p className="text-gray-700 mb-4 leading-relaxed">
                            {session.description}
                          </p>
                        )}

                        <div className="grid grid-cols-1 md:grid-cols-3 gap-4 mb-4">
                          <div className="flex items-center gap-3 text-gray-700">
                            <CalendarDays className="w-5 h-5 text-green-700" />
                            <span className="font-medium">
                              {formatDate(session.date)}
                            </span>
                          </div>
                          <div className="flex items-center gap-3 text-gray-700">
                            <Clock className="w-5 h-5 text-green-700" />
                            <span className="font-medium">
                              {formatTime(session.start_time)} -{" "}
                              {formatTime(session.end_time)}
                            </span>
                          </div>
                          <div className="flex items-center gap-3 text-gray-700">
                            <DollarSign className="w-5 h-5 text-yellow-500" />
                            <span className="font-bold text-yellow-600">
                              ${booking.payment_amount}
                            </span>
                          </div>
                        </div>
                      </div>

                      {/* Actions */}
                      <div className="flex flex-col gap-3 ml-6">
                        {/* Join Session Button */}
                        {booking.booking_status === "confirmed" && (
                          <Button
                            onClick={() => handleJoinSession(booking)}
                            disabled={!isJoinable}
                            className={
                              isJoinable
                                ? "bg-green-900 hover:bg-green-800 text-white shadow-lg hover:shadow-xl transition-all duration-200"
                                : "bg-gray-300 text-gray-500 cursor-not-allowed"
                            }
                            size="lg"
                          >
                            <Video className="w-5 h-5 mr-2" />
                            {isJoinable ? "Join Now" : "Join Session"}
                          </Button>
                        )}

                        {/* View Details Button */}
                        <Button
                          onClick={() => {
                            setSelectedBooking(booking);
                            setShowDetails(true);
                          }}
                          variant="outline"
                          size="lg"
                          className="border-2 border-green-900 text-green-900 hover:bg-green-50 hover:border-green-800 transition-all duration-200"
                        >
                          <Eye className="w-5 h-5 mr-2" />
                          Details
                        </Button>
                      </div>
                    </div>
                  </CardContent>
                </Card>
              </motion.div>
            );
          })}
        </div>

        {/* No Sessions Message */}
        {filteredUpcomingBookings.length === 0 && !loading && (
          <motion.div
            initial={{ opacity: 0 }}
            animate={{ opacity: 1 }}
            className="text-center py-16"
          >
            <Card className="max-w-md mx-auto">
              <CardContent className="p-8">
                <Calendar className="w-20 h-20 text-green-300 mx-auto mb-6" />
                <h3 className="text-2xl font-bold text-green-900 mb-3">
                  No upcoming sessions
                </h3>
                <p className="text-gray-600 mb-6 text-lg">
                  Ready to start learning? Book your first session!
                </p>
                <Button
                  onClick={() => navigate("/student/book-session")}
                  className="bg-green-900 hover:bg-green-800 text-white text-lg px-8 py-3 shadow-lg hover:shadow-xl transition-all duration-200"
                  size="lg"
                >
                  Book Your First Session
                </Button>
              </CardContent>
            </Card>
          </motion.div>
        )}

        {/* Session Details Modal */}
        <Dialog open={showDetails} onOpenChange={setShowDetails}>
          <DialogContent className="max-w-3xl max-h-[90vh] overflow-y-auto">
            <DialogHeader>
              <DialogTitle className="text-2xl font-bold text-green-900">
                Session Details
              </DialogTitle>
            </DialogHeader>

            {selectedBooking && (
              <div className="space-y-6">
                {/* Basic Info */}
                <Card>
                  <CardContent className="p-6">
                    <h3 className="text-lg font-semibold text-green-900 mb-4">
                      Session Information
                    </h3>
                    <div className="grid grid-cols-1 md:grid-cols-2 gap-4">
                      <div>
                        <label className="block text-sm font-medium text-gray-700 mb-1">
                          Title
                        </label>
                        <p className="text-green-900 font-semibold text-lg">
                          {selectedBooking.class?.title}
                        </p>
                      </div>
                      <div>
                        <label className="block text-sm font-medium text-gray-700 mb-1">
                          Status
                        </label>
                        <Badge
                          className={getStatusColor(
                            selectedBooking.booking_status
                          )}
                        >
                          <span className="mr-1">
                            {getStatusIcon(selectedBooking.booking_status)}
                          </span>
                          <span className="capitalize font-medium">
                            {selectedBooking.booking_status}
                          </span>
                        </Badge>
                      </div>
                      <div>
                        <label className="block text-sm font-medium text-gray-700 mb-1">
                          Date
                        </label>
                        <p className="text-gray-900 font-medium">
                          {selectedBooking.class?.date &&
                            formatDate(selectedBooking.class.date)}
                        </p>
                      </div>
                      <div>
                        <label className="block text-sm font-medium text-gray-700 mb-1">
                          Time
                        </label>
                        <p className="text-gray-900 font-medium">
                          {selectedBooking.class?.start_time &&
                            selectedBooking.class?.end_time &&
                            `${formatTime(
                              selectedBooking.class.start_time
                            )} - ${formatTime(selectedBooking.class.end_time)}`}
                        </p>
                      </div>
                      <div>
                        <label className="block text-sm font-medium text-gray-700 mb-1">
                          Duration
                        </label>
                        <p className="text-gray-900 font-medium">
                          {selectedBooking.class?.duration_minutes} minutes
                        </p>
                      </div>
                      <div>
                        <label className="block text-sm font-medium text-gray-700 mb-1">
                          Amount Paid
                        </label>
                        <p className="text-yellow-600 font-bold text-lg">
                          ${selectedBooking.payment_amount}
                        </p>
                      </div>
                    </div>
                  </CardContent>
                </Card>

                {/* Description */}
                {selectedBooking.class?.description && (
                  <Card>
                    <CardContent className="p-6">
                      <h3 className="text-lg font-semibold text-green-900 mb-3">
                        Description
                      </h3>
                      <p className="text-gray-700 leading-relaxed">
                        {selectedBooking.class.description}
                      </p>
                    </CardContent>
                  </Card>
                )}

                {/* Tutor Info */}
                {selectedBooking.class?.tutor && (
                  <Card>
                    <CardContent className="p-6">
                      <h3 className="text-lg font-semibold text-green-900 mb-3">
                        Tutor
                      </h3>
                      <div className="flex items-center gap-4">
                        <div className="w-16 h-16 bg-gradient-to-r from-green-900 to-green-700 rounded-full flex items-center justify-center">
                          <span className="text-white font-bold text-xl">
                            {selectedBooking.class.tutor.full_name.charAt(0)}
                          </span>
                        </div>
                        <div>
                          <p className="font-semibold text-green-900 text-lg">
                            {selectedBooking.class.tutor.full_name}
                          </p>
                          <p className="text-gray-600">
                            {selectedBooking.class.tutor.email}
                          </p>
                        </div>
                      </div>
                    </CardContent>
                  </Card>
                )}

                {/* Session Notes */}
                {selectedBooking.notes && (
                  <Card>
                    <CardContent className="p-6">
                      <h3 className="text-lg font-semibold text-green-900 mb-3">
                        Session Notes
                      </h3>
                      <div className="bg-yellow-50 border-l-4 border-yellow-400 rounded-lg p-4">
                        <p className="text-gray-700 leading-relaxed">
                          {selectedBooking.notes}
                        </p>
                      </div>
                    </CardContent>
                  </Card>
                )}

                {/* Join Session */}
                {selectedBooking.class?.jitsi_meeting_url &&
                  selectedBooking.booking_status === "confirmed" && (
                    <Card>
                      <CardContent className="p-6">
                        <h3 className="text-lg font-semibold text-green-900 mb-3">
                          Join Session
                        </h3>
                        <Button
                          onClick={() => handleJoinSession(selectedBooking)}
                          disabled={!isSessionJoinable(selectedBooking)}
                          className={
                            isSessionJoinable(selectedBooking)
                              ? "bg-green-900 hover:bg-green-800 text-white shadow-lg hover:shadow-xl transition-all duration-200"
                              : "bg-gray-300 text-gray-500 cursor-not-allowed"
                          }
                          size="lg"
                        >
                          <Video className="w-5 h-5 mr-2" />
                          {isSessionJoinable(selectedBooking)
                            ? "Join Session Now"
                            : "Available 5 Min Before Start"}
                        </Button>
                      </CardContent>
                    </Card>
                  )}
              </div>
            )}
          </DialogContent>
        </Dialog>
      </div>
    </div>
  );
};

export default ManageSessionsPage;<|MERGE_RESOLUTION|>--- conflicted
+++ resolved
@@ -247,24 +247,6 @@
                             </span>
                           </Badge>
                         </div>
-<<<<<<< HEAD
-                      </div>
-                      {/* Title & Subject */}
-                      <h3 className="text-lg font-semibold text-gray-900 mb-1">
-                        {session.title}
-                      </h3>
-                      {session.subject && (
-                        <span className="inline-flex items-center px-2.5 py-0.5 rounded-full text-xs font-medium bg-gray-100 text-gray-800 mb-2">
-                          {session.subject.display_name}
-                        </span>
-                      )}
-                      {session.description && (
-                        <p className="text-gray-600 mb-3">
-                          {session.description}
-                        </p>
-                      )}
-=======
->>>>>>> eff5fc83
 
                         {/* Subject */}
                         <h3 className="text-xl font-bold text-green-900 mb-2">
@@ -298,6 +280,20 @@
                           </div>
                         </div>
                       </div>
+                      {/* Title & Subject */}
+                      <h3 className="text-lg font-semibold text-gray-900 mb-1">
+                        {session.title}
+                      </h3>
+                      {session.subject && (
+                        <span className="inline-flex items-center px-2.5 py-0.5 rounded-full text-xs font-medium bg-gray-100 text-gray-800 mb-2">
+                          {session.subject.display_name}
+                        </span>
+                      )}
+                      {session.description && (
+                        <p className="text-gray-600 mb-3">
+                          {session.description}
+                        </p>
+                      )}
 
                       {/* Actions */}
                       <div className="flex flex-col gap-3 ml-6">
