import React, { useEffect, useState } from "react";
import { useNavigate, useParams } from "react-router-dom";
import { useAuth } from "@/contexts/AuthContext";
import { flashcards } from "@/lib/flashcards";
import type { CreateFlashcardSetData, FlashcardSet } from "@/types/flashcards";
import { PlusIcon, XMarkIcon } from "@heroicons/react/24/outline";
import toast from "react-hot-toast";
import { subjectsService } from "@/lib/subjects";
import { generateAIFlashcards, uploadPdfForAI } from "@/lib/ai";

// Local type to track AI workflow in UI
type DraftCard = {
  front: string;
  back: string;
  aiGenerated?: boolean;
  aiStatus?: "pending" | "approved";
};

const CreateEditFlashcardSetPage: React.FC = () => {
  const { profile } = useAuth();
  const navigate = useNavigate();
  const { setId } = useParams<{ setId: string }>();
  const isEdit = Boolean(setId);

  const [title, setTitle] = useState("");
  const [subject, setSubject] = useState("");
  const [cards, setCards] = useState<DraftCard[]>([{ front: "", back: "" }]);
  const [loading, setLoading] = useState(false);
  const [subjects, setSubjects] = useState<
    { id: string; name: string; display_name: string }[]
  >([]);
  const [gradeLevel, setGradeLevel] = useState("");
  const [aiLoading, setAiLoading] = useState(false);
  const [aiNumCards, setAiNumCards] = useState(10);
  const [aiDifficulty, setAiDifficulty] = useState<"easy" | "medium" | "hard">(
    "medium"
  );
  const [pdfs, setPdfs] = useState<
    Array<{ pdfBase64: string; fileName: string; fileSize: number }>
  >([]);

  useEffect(() => {
    if (!isEdit || !setId) return;
    (async () => {
      try {
        setLoading(true);
        const data = await flashcards.sets.withCards(setId);
        setTitle(data.title);
        setSubject(data.subject);
        setGradeLevel(data.grade_level || "");
        setCards(
          (data.cards || []).map((c) => ({
            front: c.front_text,
            back: c.back_text,
            aiGenerated: false,
            aiStatus: undefined,
          }))
        );
      } catch (e) {
        console.error(e);
      } finally {
        setLoading(false);
      }
    })();
  }, [isEdit, setId]);

  useEffect(() => {
    (async () => {
      try {
        const list = await subjectsService.listActive();
        setSubjects(list as any);
      } catch (e) {
        // ignore
      }
    })();
  }, []);

  const addCard = () => setCards([...cards, { front: "", back: "" }]);
  const removeCard = (idx: number) => {
    // Prevent removing the last card
    if (cards.length <= 1) {
      toast.error(
        "Cannot remove the last card. Please add another card first."
      );
      return;
    }
    setCards(cards.filter((_, i) => i !== idx));
  };

  const approveAICard = (idx: number) => {
    setCards((prev) =>
      prev.map((c, i) => (i === idx ? { ...c, aiStatus: "approved" } : c))
    );
  };

  const discardAICard = (idx: number) => {
    setCards((prev) => prev.filter((_, i) => i !== idx));
  };

  const save = async () => {
    if (!profile) return;
    try {
      setLoading(true);

      // Block save if there are pending AI cards
      const pending = cards.filter(
        (c) => c.aiGenerated && c.aiStatus !== "approved"
      );
      if (pending.length > 0) {
        toast.error(
          `Please approve or discard ${pending.length} pending AI card${
            pending.length > 1 ? "s" : ""
          }`
        );
        setLoading(false);
        return;
      }

      // Validate that we have at least one non-empty card
      const validCards = cards.filter(
        (card) => card.front.trim() && card.back.trim()
      );

      if (validCards.length === 0) {
        toast.error(
          "Please add at least one flashcard with both question and answer filled in."
        );
        setLoading(false);
        return;
      }

      // Only include manual or approved AI cards
      const includedCards = validCards.filter(
        (c) => !c.aiGenerated || c.aiStatus === "approved"
      );

      if (!isEdit) {
        if (!gradeLevel.trim()) {
          toast.error("Grade is required");
          setLoading(false);
          return;
        }
        const payload: CreateFlashcardSetData = {
          title,
          subject,
          grade_level: gradeLevel,
          cards: includedCards.map((c, i) => ({
            front_text: c.front,
            back_text: c.back,
            card_order: i,
          })),
        };
        await flashcards.sets.create(profile.id, payload);
        toast.success("Flash card set created");
      } else if (setId) {
        if (!gradeLevel.trim()) {
          toast.error("Grade is required");
          setLoading(false);
          return;
        }
        await flashcards.sets.update(setId, {
          title,
          subject,
          grade_level: gradeLevel,
        });
        // Remove existing cards
        const { error } = await (await import("@/lib/supabase")).supabase
          .from("flashcards")
          .delete()
          .eq("set_id", setId);
        // Reinsert with validation (only approved/manual)
        const validCardsForUpdate = includedCards.map((c, i) => ({
          set_id: setId,
          front_text: c.front.trim(),
          back_text: c.back.trim(),
          card_order: i,
        }));

        if (validCardsForUpdate.length > 0) {
          const { error: insertError } = await (
            await import("@/lib/supabase")
          ).supabase
            .from("flashcards")
            .insert(validCardsForUpdate);
          if (insertError) throw insertError;
        }
        toast.success("Flash card set updated");
      }
      navigate("/tutor/flashcards");
    } catch (e: any) {
      console.error(e);
      // Show specific validation error if available
      if (e.message && e.message.includes("Card")) {
        toast.error(e.message);
      } else {
        toast.error("Failed to save set");
      }
    } finally {
      setLoading(false);
    }
  };

  const handleGenerateAI = async () => {
    if (!subject) {
      toast.error("Please select a subject first.");
      return;
    }
    if (!gradeLevel.trim()) {
      toast.error("Please enter a grade level first.");
      return;
    }
    setAiLoading(true);
    try {
      // Use dedicated flashcards AI generator
      const aiCards = await generateAIFlashcards({
        subject,
        gradeLevel,
        numCards: aiNumCards,
        title,
        difficulty: aiDifficulty,
<<<<<<< HEAD
        pdfText: pdfBase64 || undefined,
=======
        pdfs: pdfs.length > 0 ? pdfs : undefined,
>>>>>>> 718fd3ad
      });

      // Map AI cards directly to flashcard format with pending status
      const mapped: DraftCard[] = aiCards.map((card: any) => ({
        front: card.front_text,
        back: card.back_text,
        aiGenerated: true,
        aiStatus: "pending",
      }));

      setCards((prev) => {
        const combined = [...prev, ...mapped];
        return combined;
      });

      toast.success(`Generated ${mapped.length} flashcards`);
    } catch (e) {
      console.error(e);
      toast.error("AI generation failed. Please try again.");
    } finally {
      setAiLoading(false);
    }
  };

  return (
    <div className="space-y-6">
      <div className="flex items-center justify-between">
        <h1 className="text-2xl font-bold text-gray-900">
          {isEdit ? "Edit" : "Create"} Flash Card Set
        </h1>
        <button
          onClick={save}
          disabled={loading}
          className="px-4 py-2 bg-blue-600 text-white rounded-md disabled:opacity-50"
        >
          {loading
            ? isEdit
              ? "Updating..."
              : "Creating..."
            : isEdit
            ? "Update"
            : "Create"}
        </button>
      </div>

      <div className="bg-white rounded-lg border p-6 space-y-4">
        <div className="grid grid-cols-1 md:grid-cols-2 gap-4">
          <input
            value={title}
            onChange={(e) => setTitle(e.target.value)}
            placeholder="Set Title"
            className="border rounded-md p-2"
          />
          <select
            value={subject}
            onChange={(e) => setSubject(e.target.value)}
            className="border rounded-md p-2 bg-white"
          >
            <option value="">Select Subject</option>
            {subjects.map((s) => (
              <option key={s.id} value={s.name}>
                {s.display_name}
              </option>
            ))}
          </select>
          <input
            value={gradeLevel}
            onChange={(e) => setGradeLevel(e.target.value)}
            placeholder="Grade (e.g., Grade 7)"
            className="border rounded-md p-2"
          />
        </div>

        <div className="flex items-center justify-between mt-4">
          <h2 className="font-semibold">Cards</h2>
          <button
            onClick={addCard}
            className="inline-flex items-center px-3 py-2 bg-gray-100 rounded-md"
          >
            <PlusIcon className="h-4 w-4 mr-2" /> Add Card
          </button>
        </div>

        <div className="flex items-center gap-3">
          <div className="flex items-center gap-2">
            <span className="text-sm text-gray-600">Cards:</span>
            <input
              type="number"
              min={1}
              max={40}
              value={aiNumCards}
              onChange={(e) => {
                const value = e.target.value;
                if (value === "") {
                  setAiNumCards(1); // Default to 1 if empty
                } else {
                  const num = parseInt(value, 10);
                  if (!isNaN(num) && num >= 1 && num <= 40) {
                    setAiNumCards(num);
                  }
                }
              }}
              className="border rounded-md p-2 w-24"
              placeholder="# Cards"
            />
          </div>
          <div className="flex items-center gap-2">
            <span className="text-sm text-gray-600">Difficulty:</span>
            <select
              value={aiDifficulty}
              onChange={(e) => setAiDifficulty(e.target.value as any)}
              className="border rounded-md p-2"
              aria-label="Difficulty"
            >
              <option value="easy">Easy</option>
              <option value="medium">Medium</option>
              <option value="hard">Hard</option>
            </select>
          </div>
          <button
            onClick={handleGenerateAI}
            disabled={aiLoading}
            className="inline-flex items-center px-3 py-2 bg-purple-600 text-white rounded-md disabled:opacity-50"
          >
            {aiLoading ? (
              <>
                <div className="animate-spin rounded-full h-4 w-4 border-b-2 border-white mr-2"></div>
                Generating…
              </>
            ) : (
              "Generate with AI"
            )}
          </button>
        </div>

        <div className="mt-4">
          <label className="block text-sm font-medium text-gray-700 mb-2">
            Optional: Upload syllabus PDF for context
          </label>
          <div className="flex items-center justify-between rounded-md border-2 border-dashed border-gray-300 bg-gray-50 px-3 py-3">
            <div className="flex items-center gap-3">
              <input
                id="flashcards-pdf"
                type="file"
                accept="application/pdf"
                multiple
                onChange={async (e) => {
                  const files = Array.from(e.target.files || []);
                  if (files.length === 0) return;

                  if (files.length > 10) {
                    toast.error("Maximum 10 PDF files allowed per selection");
                    return;
                  }

                  try {
                    const currentCount = pdfs.length;
                    if (currentCount + files.length > 10) {
                      toast.error("You can upload up to 10 PDFs in total");
                      return;
                    }

                    const { pdfs: uploadedPdfs } = await uploadPdfForAI(files);
                    setPdfs((prev) => [...prev, ...uploadedPdfs]);

                    const newTotal = currentCount + uploadedPdfs.length;
                    if (newTotal === 1) {
                      toast.success("1 PDF uploaded for AI context");
                    } else {
                      toast.success(
                        `${uploadedPdfs.length} PDF${
                          uploadedPdfs.length > 1 ? "s" : ""
                        } added to AI context (Total: ${newTotal}/10)`
                      );
                    }
                  } catch (err: any) {
                    console.error(err);
                    toast.error(err?.message || "Failed to upload PDFs");
                  }
                }}
                className="hidden"
              />
              <label
                htmlFor="flashcards-pdf"
                className="inline-flex items-center px-3 py-2 bg-white border rounded-md text-sm cursor-pointer hover:bg-gray-50"
              >
                Choose PDFs (up to 10)
              </label>
              {pdfs.length > 0 ? (
                <div className="flex flex-wrap gap-2">
                  {pdfs.map((pdf, index) => (
                    <span
                      key={index}
                      className="text-xs text-gray-700 bg-white border rounded-full px-2 py-1 flex items-center gap-1"
                    >
                      {pdf.fileName} (${Math.round(pdf.fileSize / 1024)} KB)
                      <button
                        onClick={() =>
                          setPdfs((prev) => prev.filter((_, i) => i !== index))
                        }
                        className="ml-1 text-gray-500 hover:text-red-500 hover:bg-red-50 rounded-full w-4 h-4 flex items-center justify-center"
                        title="Remove PDF"
                      >
                        ×
                      </button>
                    </span>
                  ))}
                </div>
              ) : (
                <span className="text-xs text-gray-500">No files selected</span>
              )}
            </div>
            {pdfs.length > 0 && (
              <button
                onClick={() => setPdfs([])}
                className="text-xs text-gray-600 hover:text-gray-900"
              >
                Clear All
              </button>
            )}
          </div>
          <p className="mt-1 text-xs text-gray-500">
            PDFs up to 10MB each, maximum 10 files. We'll use their text as AI
            context.
          </p>
        </div>

        <div className="space-y-4">
          {cards.map((c, idx) => (
            <div
              key={idx}
              className="grid grid-cols-1 md:grid-cols-2 gap-4 border rounded-md p-4"
            >
              <div className="md:col-span-2 flex items-center justify-between -mt-1 mb-1">
                <div className="text-xs">
                  {c.aiGenerated && (
                    <span
                      className={`px-2 py-1 rounded-full ${
                        c.aiStatus === "approved"
                          ? "bg-green-100 text-green-700"
                          : "bg-yellow-100 text-yellow-700"
                      }`}
                    >
                      AI {c.aiStatus || "pending"}
                    </span>
                  )}
                </div>
                <div className="flex items-center gap-2">
                  {c.aiGenerated && c.aiStatus !== "approved" && (
                    <>
                      <button
                        onClick={() => approveAICard(idx)}
                        className="px-2 py-1 text-xs bg-green-100 text-green-700 rounded-md hover:bg-green-200"
                      >
                        Approve
                      </button>
                      <button
                        onClick={() => discardAICard(idx)}
                        className="px-2 py-1 text-xs bg-red-100 text-red-700 rounded-md hover:bg-red-200"
                      >
                        Discard
                      </button>
                    </>
                  )}
                </div>
              </div>

              <textarea
                value={c.front}
                onChange={(e) =>
                  setCards(
                    cards.map((cc, i) =>
                      i === idx ? { ...cc, front: e.target.value } : cc
                    )
                  )
                }
                className="border rounded-md p-2 min-h-[90px] w-full"
                placeholder={`Front (term/question) #${idx + 1}`}
              />
              <div className="relative w-full">
                <textarea
                  value={c.back}
                  onChange={(e) =>
                    setCards(
                      cards.map((cc, i) =>
                        i === idx ? { ...cc, back: e.target.value } : cc
                      )
                    )
                  }
                  className="border rounded-md p-2 min-h-[90px] w-full"
                  placeholder={`Back (definition/answer) #${idx + 1}`}
                />
                <button
                  onClick={() => removeCard(idx)}
                  className="absolute -top-2 -right-2 p-1 bg-gray-100 rounded-full hover:bg-gray-200"
                  title="Remove Card"
                >
                  <XMarkIcon className="h-4 w-4" />
                </button>
              </div>
            </div>
          ))}
        </div>
      </div>
    </div>
  );
};

export default CreateEditFlashcardSetPage;<|MERGE_RESOLUTION|>--- conflicted
+++ resolved
@@ -218,11 +218,7 @@
         numCards: aiNumCards,
         title,
         difficulty: aiDifficulty,
-<<<<<<< HEAD
         pdfText: pdfBase64 || undefined,
-=======
-        pdfs: pdfs.length > 0 ? pdfs : undefined,
->>>>>>> 718fd3ad
       });
 
       // Map AI cards directly to flashcard format with pending status
