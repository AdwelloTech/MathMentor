import React, { useState, useEffect, useRef } from "react";
import { motion } from "framer-motion";
import { useNavigate } from "react-router-dom";
import { useAuth } from "@/contexts/AuthContext";
<<<<<<< HEAD
import { TutorialOverlay, TutorialPrompt } from "@/components/tutorial";
=======
import apiClient from "@/lib/apiClient";
>>>>>>> 12ee63d2
import {
  DocumentArrowUpIcon,
  CheckCircleIcon,
  ExclamationTriangleIcon,
  UserIcon,
  AcademicCapIcon,
  ClockIcon,
  CurrencyDollarIcon,
  CalendarDaysIcon,
  PlusIcon,
  VideoCameraIcon,
  UserGroupIcon,
  XCircleIcon,
  IdentificationIcon,
  DocumentTextIcon,
  LightBulbIcon,
} from "@heroicons/react/24/outline";
import { Star } from "lucide-react";
import LoadingSpinner from "@/components/ui/LoadingSpinner";
import TutorApplicationForm from "@/components/forms/TutorApplicationForm";
import {
  instantSessionService,
  type InstantRequest,
} from "@/lib/instantSessionService";
import { idVerificationService } from "@/lib/idVerificationService";
import DashboardService from "@/lib/dashboardService";
import type { TutorApplication, TutorApplicationStatus } from "@/types/auth";
import type { TutorDashboardStats } from "@/lib/dashboardService";
import { Button } from "@/components/ui/button";
import { Card, CardContent, CardHeader, CardTitle } from "@/components/ui/card";
import { validateDocumentFile } from "@/constants/form";
import toast from "react-hot-toast";
import OnlineStatusToggle from "@/components/tutor/OnlineStatusToggle";

const TutorDashboard: React.FC = () => {
  const navigate = useNavigate();
  const { user, profile, updateProfile } = useAuth();
  const [loading, setLoading] = useState(true);
  const [application, setApplication] = useState<TutorApplication | null>(null);
  const [idVerification, setIdVerification] = useState<any>(null);
  const [isUploading, setIsUploading] = useState(false);
  const [uploadError, setUploadError] = useState<string | null>(null);
  const [dashboardStats, setDashboardStats] =
    useState<TutorDashboardStats | null>(null);
  const [instantRequests, setInstantRequests] = useState<InstantRequest[]>([]);
  const FRESH_WINDOW_MS = 2 * 60 * 1000; // 2 minutes

  // Audio notification setup (unlocked on first user interaction)
  const audioCtxRef = useRef<any>(null);
  const [audioEnabled, setAudioEnabled] = useState(false);



  // Audio notification setup
  useEffect(() => {
    const unlock = () => {
      try {
        const AC =
          (window as any).AudioContext || (window as any).webkitAudioContext;
        if (!AC) return;
        if (!audioCtxRef.current) audioCtxRef.current = new AC();
        if (audioCtxRef.current.state !== "running") {
          audioCtxRef.current.resume();
        }
        setAudioEnabled(true);
      } catch (_) {}
      document.removeEventListener("click", unlock);
      document.removeEventListener("keydown", unlock);
      document.removeEventListener("touchstart", unlock);
    };
    document.addEventListener("click", unlock);
    document.addEventListener("keydown", unlock);
    document.addEventListener("touchstart", unlock);
    return () => {
      document.removeEventListener("click", unlock);
      document.removeEventListener("keydown", unlock);
      document.removeEventListener("touchstart", unlock);
    };
  }, []);

  const playNotificationSound = () => {
    if (!audioEnabled || !audioCtxRef.current) return;
    try {
      const oscillator = audioCtxRef.current.createOscillator();
      const gainNode = audioCtxRef.current.createGain();
      oscillator.connect(gainNode);
      gainNode.connect(audioCtxRef.current.destination);
      oscillator.frequency.setValueAtTime(800, audioCtxRef.current.currentTime);
      oscillator.frequency.setValueAtTime(
        600,
        audioCtxRef.current.currentTime + 0.1
      );
      gainNode.gain.setValueAtTime(0.1, audioCtxRef.current.currentTime);
      gainNode.gain.exponentialRampToValueAtTime(
        0.01,
        audioCtxRef.current.currentTime + 0.2
      );
      oscillator.start(audioCtxRef.current.currentTime);
      oscillator.stop(audioCtxRef.current.currentTime + 0.2);
    } catch (_) {}
  };

  // Check for existing application and ID verification on mount
  useEffect(() => {
    checkApplication();
    checkIDVerification();
  }, [user]);

  // Load dashboard data when both application and ID verification are approved
  useEffect(() => {
    if (
      application?.application_status === "approved" &&
      idVerification?.verification_status === "approved"
    ) {
      loadDashboardData();
    }
  }, [application, idVerification]);

  // Subscribe to instant requests when tutor features enabled
  useEffect(() => {
    const isEnabled =
      application?.application_status === "approved" &&
      idVerification?.verification_status === "approved";
    if (!isEnabled) {
      console.log(
        "[TutorDashboard] Subscription not enabled - tutor features disabled"
      );
      return;
    }

    // Polling mechanism to fetch pending requests every 10 seconds
    // For now, we'll skip polling since the API isn't implemented yet
    const poll = setInterval(async () => {
      try {
        // Skip polling for now - implement when instant requests API is ready
        console.log("[TutorDashboard] polling skipped - API not implemented yet");
      } catch (_) {}
    }, 10000);

    console.log(
      "[TutorDashboard] Setting up subscription for tutor:",
      profile?.id,
      "enabled:",
      isEnabled,
      "application status:",
      application?.application_status,
      "id verification status:",
      idVerification?.verification_status
    );
    let unsubscribe: (() => void) | undefined;
    try {
      unsubscribe = instantSessionService.subscribeToPending(
        ({ new: req, eventType }) => {
          console.log(
            "[TutorDashboard] Event received:",
            eventType,
            (req as any).id,
            "status:",
            (req as any).id
          );
          if (eventType === "INSERT") {
            const isFresh =
              Date.now() - new Date((req as any).created_at).getTime() <=
              FRESH_WINDOW_MS;
            if (!isFresh) return; // ignore stale backlog
            playNotificationSound();
            setInstantRequests((prev) => {
              const exists = prev.some((r) => r.id === (req as any).id);
              if (exists) return prev;
              return [req as InstantRequest, ...prev];
            });
          }
          if (eventType === "UPDATE") {
            console.log("[TutorDashboard] UPDATE event received:", {
              requestId: (req as any).id,
              status: (req as any).status,
              currentRequests: instantRequests.length,
            });
            setInstantRequests((prev) => {
              const newList =
                (req as any).status !== "pending"
                  ? prev.filter((r) => r.id !== (req as any).id)
                  : prev;
              console.log("[TutorDashboard] After UPDATE filter:", {
                beforeCount: prev.length,
                afterCount: newList.length,
                removed: prev.length - newList.length,
              });
              return newList;
            });
          }
        },
        undefined,
        profile?.is_online || false
      );
    } catch (error) {
      console.error("[TutorDashboard] Error setting up subscription:", error);
    }
    return () => {
      console.log(
        "[TutorDashboard] Cleaning up subscription for tutor:",
        profile?.id
      );
      clearInterval(poll);
      if (unsubscribe) {
        try {
          unsubscribe();
        } catch (error) {
          console.error(
            "[TutorDashboard] Error cleaning up subscription:",
            error
          );
        }
      }
    };
  }, [
    application?.application_status,
    idVerification?.verification_status,
    profile?.id,
    profile?.is_online,
  ]);

  const checkApplication = async () => {
    if (!user) {
      setLoading(false);
      return;
    }

    try {
      // Use apiClient for consistent URL handling
      const result = await apiClient.get<any[]>('/api/tutors/applications');
      if (result && result.length > 0) {
        // Get the most recent application
        const mostRecentApplication = result[0];
        setApplication(mostRecentApplication);
      } else {
        setApplication(null);
      }
    } catch (error: any) {
      // If no application found, that's fine
      console.error("Error checking application:", error);
    } finally {
      setLoading(false);
    }
  };

  const checkIDVerification = async () => {
    if (!user || !profile) return;

    try {
      const verification = await idVerificationService.getVerificationByUserId();
      setIdVerification(verification);
    } catch (error) {
      console.error("Error checking ID verification:", error);
      setIdVerification(null);
    }
  };

  const loadDashboardData = async () => {
    if (!profile) return;

    try {
<<<<<<< HEAD
      const stats = await classSchedulingService.stats.getTutorStats(profile.id); // Use profile.id instead of user.id
=======
      const [stats] = await Promise.all([
        DashboardService.getTutorStats(profile.id), // Use profile.id instead of user.id
      ]);
>>>>>>> 12ee63d2

      setDashboardStats(stats);
    } catch (error) {
      console.error("Error loading dashboard data:", error);
    }
  };

  const profileCompletion = calculateProfileCompletion(profile);
  const isProfileComplete = profile?.profile_completed || false;
  const isActiveTutor = profile?.is_active !== false; // Default to true if not set

  const handleCVUpload = async (event: React.ChangeEvent<HTMLInputElement>) => {
    const file = event.target.files?.[0];
    if (!file) return;

    // Validate file type
    if (!validateDocumentFile(file)) {
      toast.error("Please upload a PDF (.pdf) or Word (.doc, .docx) file");
      return;
    }

    // Validate file size (max 5MB)
    if (file.size > 5 * 1024 * 1024) {
      setUploadError("File size must be less than 5MB");
      return;
    }

    setIsUploading(true);
    setUploadError(null);

    try {
      // For now, we'll simulate the upload
      // In a real implementation, you'd upload to storage and get a URL
      await new Promise((resolve) => setTimeout(resolve, 2000));

      // Update profile with CV info
      await updateProfile({
        cv_file_name: file.name,
        cv_url: `uploads/cv/${profile?.id}/${file.name}`, // Simulated URL
        profile_completed: true,
      });
    } catch (error) {
      console.error("CV upload error:", error);
      setUploadError("Failed to upload CV. Please try again.");
    } finally {
      setIsUploading(false);
    }
  };

<<<<<<< HEAD

=======
>>>>>>> 12ee63d2

  const handleApplicationSuccess = () => {
    checkApplication(); // Refresh application status
  };


  const isApprovedTutor = application?.application_status === "approved";
  const isPendingTutor = application?.application_status === "pending";
  // const isRejectedTutor = application?.application_status === 'rejected';

  // Check ID verification status
  const isIDVerificationApproved =
    idVerification?.verification_status === "approved";
  const isIDVerificationPending =
    idVerification?.verification_status === "pending";
  const isIDVerificationRejected =
    idVerification?.verification_status === "rejected";
  const hasIDVerification = !!idVerification;

  // Tutor features are only enabled when both application is approved AND ID verification is approved
  const areTutorFeaturesEnabled = isApprovedTutor && isIDVerificationApproved;

  // Show loading while checking application
  if (loading) {
    return (
      <div className="flex justify-center items-center py-12">
        <LoadingSpinner size="lg" />
      </div>
    );
  }

  // Show application form for new tutors
  if (!application) {
    return (
      <div className="min-h-screen bg-[#D5FFC5] relative overflow-hidden">
        {/* Animated background elements */}
        <div className="absolute inset-0 bg-[radial-gradient(circle_at_50%_50%,rgba(34,197,94,0.03),transparent_50%)]"></div>

        {/* Floating decorative elements */}
        <div className="absolute top-20 left-10 w-32 h-32 bg-gradient-to-r from-green-400/10 to-yellow-400/10 rounded-full blur-3xl animate-pulse"></div>
        <div
          className="absolute top-40 right-20 w-24 h-24 bg-gradient-to-r from-yellow-400/10 to-green-400/10 rounded-full blur-2xl animate-pulse"
          style={{ animationDelay: "1s" }}
        ></div>
        <div
          className="absolute bottom-20 left-1/4 w-40 h-40 bg-gradient-to-r from-green-300/5 to-yellow-300/5 rounded-full blur-3xl animate-pulse"
          style={{ animationDelay: "2s" }}
        ></div>

        <motion.div
          initial={{ opacity: 0 }}
          animate={{ opacity: 1 }}
          className="px-6 pb-16 relative z-10"
        >
          <div className="space-y-8">
            <div className="text-center py-8">
              <motion.div
                initial={{ opacity: 0, y: 20 }}
                animate={{ opacity: 1, y: 0 }}
                className="max-w-2xl mx-auto"
              >
                <h1 className="text-3xl font-bold text-gray-900 mb-4">
                  Complete Your Tutor Application
                </h1>
                <p className="text-lg text-gray-600 mb-8">
                  Please provide your details and qualifications to start
                  tutoring with us.
                </p>
                <TutorApplicationForm onSuccess={handleApplicationSuccess} />
              </motion.div>
            </div>
          </div>
        </motion.div>
      </div>
    );
  }

  // Show application status for submitted applications
  if (
    application.application_status === ("pending" as TutorApplicationStatus)
  ) {
    return (
      <div className="min-h-screen bg-[#D5FFC5] relative overflow-hidden">
        {/* Animated background elements */}
        <div className="absolute inset-0 bg-[radial-gradient(circle_at_50%_50%,rgba(34,197,94,0.03),transparent_50%)]"></div>

        {/* Floating decorative elements */}
        <div className="absolute top-20 left-10 w-32 h-32 bg-gradient-to-r from-green-400/10 to-yellow-400/10 rounded-full blur-3xl animate-pulse"></div>
        <div
          className="absolute top-40 right-20 w-24 h-24 bg-gradient-to-r from-yellow-400/10 to-green-400/10 rounded-full blur-2xl animate-pulse"
          style={{ animationDelay: "1s" }}
        ></div>
        <div
          className="absolute bottom-20 left-1/4 w-40 h-40 bg-gradient-to-r from-green-300/5 to-yellow-300/5 rounded-full blur-3xl animate-pulse"
          style={{ animationDelay: "2s" }}
        ></div>

        <motion.div
          initial={{ opacity: 0 }}
          animate={{ opacity: 1 }}
          className="px-6 pb-16 relative z-10"
        >
          <div className="space-y-8">
            <div className="text-center py-8">
              <motion.div
                initial={{ opacity: 0, y: 20 }}
                animate={{ opacity: 1, y: 0 }}
                className="max-w-2xl mx-auto"
              >
                <Card className="shadow-[0_2px_2px_0_#16803D] border-0 p-8">
                  <ClockIcon className="h-16 w-16 text-blue-600 mx-auto mb-4" />
                  <h1 className="text-2xl font-bold text-gray-900 mb-2">
                    Application Under Review
                  </h1>
                  <p className="text-gray-600 mb-6">
                    Thank you for submitting your tutor application. Our team is
                    currently reviewing your qualifications and experience.
                  </p>


                  <div className="bg-blue-50 border border-blue-200 rounded-lg p-4 mb-6 text-left">
                    <h3 className="font-medium text-gray-900 mb-2">
                      Application Details:
                    </h3>
                    <div className="space-y-1 text-sm text-gray-600">
                      <p>
                        <span className="font-medium">Submitted:</span>{" "}
                        {new Date(
                          application.submitted_at
                        ).toLocaleDateString()}
                      </p>
                      <p>
                        <span className="font-medium">Subjects:</span>{" "}
                        {application.subjects.join(", ")}
                      </p>
                      <p>
                        <span className="font-medium">CV:</span>{" "}
                        {application.cv_file_name}
                      </p>
                    </div>
                  </div>

                  <div className="space-y-2 text-sm text-gray-600 mb-6">
                    <p>Review typically takes 2-3 business days.</p>
                    <p>
                      We'll notify you via email once your application has been
                      reviewed.
                    </p>
                  </div>
                </Card>
              </motion.div>
            </div>
          </div>
        </motion.div>
      </div>
    );
  }

  if (
    application.application_status ===
    ("under_review" as TutorApplicationStatus)
  ) {
    return (
      <div className="max-w-2xl mx-auto text-center py-12">
        <motion.div
          initial={{ opacity: 0, y: 20 }}
          animate={{ opacity: 1, y: 0 }}
          className="bg-yellow-50 border border-yellow-200 rounded-lg p-8"
        >
          <ExclamationTriangleIcon className="h-16 w-16 text-yellow-600 mx-auto mb-4" />
          <h1 className="text-2xl font-bold text-gray-900 mb-2">
            Application Under Additional Review
          </h1>
          <p className="text-gray-600 mb-6">
            Your application is being reviewed in detail by our team. We may
            contact you for additional information.
          </p>

          <div className="bg-white border border-yellow-200 rounded-lg p-4 mb-6">
            <div className="flex items-center text-sm text-gray-600">
              <ClockIcon className="h-5 w-5 mr-2" />
              <span>Extended review in progress - please check back soon</span>
            </div>
          </div>
        </motion.div>
      </div>
    );
  }

  if (
    application.application_status === ("rejected" as TutorApplicationStatus)
  ) {
    return (
      <div className="max-w-2xl mx-auto text-center py-12">
        <motion.div
          initial={{ opacity: 0, y: 20 }}
          animate={{ opacity: 1, y: 0 }}
          className="bg-red-50 border border-red-200 rounded-lg p-8"
        >
          <XCircleIcon className="h-16 w-16 text-red-600 mx-auto mb-4" />
          <h1 className="text-2xl font-bold text-gray-900 mb-2">
            Application Not Approved
          </h1>
          <p className="text-gray-600 mb-4">
            Unfortunately, your tutor application was not approved at this time.
          </p>

          {application.rejection_reason && (
            <div className="bg-white border border-red-200 rounded-lg p-4 mb-4 text-left">
              <h3 className="font-medium text-gray-900 mb-2">Reason:</h3>
              <p className="text-gray-700 text-sm">
                {application.rejection_reason}
              </p>
            </div>
          )}

          {application.admin_notes && (
            <div className="bg-white border border-red-200 rounded-lg p-4 mb-6 text-left">
              <h3 className="font-medium text-gray-900 mb-2">
                Additional Notes:
              </h3>
              <p className="text-gray-700 text-sm">{application.admin_notes}</p>
            </div>
          )}

          <p className="text-sm text-gray-600 mb-6">
            You're welcome to improve your qualifications and apply again in the
            future.
          </p>
        </motion.div>
      </div>
    );
  }

  // If application is approved but ID verification is not completed
  if (isApprovedTutor && !areTutorFeaturesEnabled) {
    return (
      <div className="space-y-8">
        <div className="border-b border-gray-200 pb-5">
          <h1 className="text-2xl font-bold text-gray-900">
            Welcome, {profile?.full_name}
          </h1>
          <p className="mt-2 text-sm text-gray-600">
            Tutor Dashboard - Manage your tutoring profile and sessions.
          </p>
        </div>

        {/* Application Approved Notice */}
        <motion.div
          initial={{ opacity: 0, y: -20 }}
          animate={{ opacity: 1, y: 0 }}
          className="bg-green-50 border border-green-200 rounded-lg p-4"
        >
          <div className="flex items-start">
            <CheckCircleIcon className="h-5 w-5 text-green-600 mt-0.5 mr-3" />
            <div className="flex-1">
              <h3 className="text-sm font-medium text-green-800">
                Application Approved!
              </h3>
              <p className="mt-1 text-sm text-green-700">
                Congratulations! Your tutor application has been approved. To
                complete your setup and access all tutor features, please
                complete your ID verification.
              </p>
            </div>
          </div>
        </motion.div>

        {/* ID Verification Status */}
        <div className="bg-white border border-green-200 rounded-lg p-6">
          <h3 className="font-medium text-gray-900 mb-4">Next Steps:</h3>
          <div className="space-y-3 text-sm text-gray-600">
            {!hasIDVerification && (
              <div className="flex items-center space-x-2">
                <div className="w-2 h-2 bg-yellow-500 rounded-full"></div>
                <span>Submit ID verification documents</span>
              </div>
            )}
            {isIDVerificationPending && (
              <div className="flex items-center space-x-2">
                <div className="w-2 h-2 bg-blue-500 rounded-full animate-pulse"></div>
                <span>ID verification under review</span>
              </div>
            )}
            {isIDVerificationRejected && (
              <div className="flex items-center space-x-2">
                <div className="w-2 h-2 bg-red-500 rounded-full"></div>
                <span>ID verification rejected - please resubmit</span>
              </div>
            )}
            <div className="flex items-center space-x-2">
              <div className="w-2 h-2 bg-green-500 rounded-full"></div>
              <span>
                Access full tutor features once ID verification is approved
              </span>
            </div>
          </div>

          <div className="mt-6 space-y-3">
            {!hasIDVerification && (
              <button
                onClick={() => navigate("/id-verification")}
                className="btn btn-primary w-full"
              >
                <IdentificationIcon className="h-5 w-5 mr-2" />
                Complete ID Verification
              </button>
            )}
            {isIDVerificationRejected && (
              <button
                onClick={() => navigate("/id-verification")}
                className="btn btn-primary w-full"
              >
                <IdentificationIcon className="h-5 w-5 mr-2" />
                Resubmit ID Verification
              </button>
            )}
            <button
              onClick={() => navigate("/profile")}
              className="btn btn-secondary w-full"
            >
              View Profile
            </button>
          </div>
        </div>

        {/* Note: Dashboard data and upcoming classes are only available after ID verification is completed */}
        <div className="bg-blue-50 border border-blue-200 rounded-lg p-6">
          <div className="flex items-start">
            <ClockIcon className="h-5 w-5 text-blue-600 mt-0.5 mr-3" />
            <div className="flex-1">
              <h3 className="text-sm font-medium text-blue-800">
                Complete ID Verification to Access Dashboard
              </h3>
              <p className="mt-1 text-sm text-blue-700">
                Once your ID verification is approved, you'll have access to
                your full tutor dashboard including upcoming classes, earnings,
                and student information.
              </p>
            </div>
          </div>
        </div>
      </div>
    );
  }

  // If approved, show the main tutor dashboard
  if (areTutorFeaturesEnabled) {
    return (
      <div className="min-h-screen bg-[#D5FFC5] relative overflow-hidden">
        {/* Animated background elements */}
        <div className="absolute inset-0 bg-[radial-gradient(circle_at_50%_50%,rgba(34,197,94,0.03),transparent_50%)]"></div>

        {/* Floating decorative elements */}
        <div className="absolute top-20 left-10 w-32 h-32 bg-gradient-to-r from-green-400/10 to-yellow-400/10 rounded-full blur-3xl animate-pulse"></div>
        <div
          className="absolute top-40 right-20 w-24 h-24 bg-gradient-to-r from-yellow-400/10 to-green-400/10 rounded-full blur-2xl animate-pulse"
          style={{ animationDelay: "1s" }}
        ></div>
        <div
          className="absolute bottom-20 left-1/4 w-40 h-40 bg-gradient-to-r from-green-300/5 to-yellow-300/5 rounded-full blur-3xl animate-pulse"
          style={{ animationDelay: "2s" }}
        ></div>

        <motion.div
          initial={{ opacity: 0 }}
          animate={{ opacity: 1 }}
          className="px-6 pb-16 relative z-10"
        >
          {/* Status Indicator - Top Right */}
          <div id="tutor-welcome" className="flex justify-between items-start mb-6">
            {/* Dashboard Title and Welcome Message - Left Side */}
            <div>
              <h1 className="text-3xl font-bold text-gray-900 mb-2">
                Tutor Dashboard
              </h1>
              <p className="text-lg text-gray-600">
                Welcome back, {profile?.full_name}! Manage your tutoring
                sessions and students.
              </p>
            </div>

            {/* Action Buttons - Right Side */}
            <div className="flex items-center space-x-4">
              <Button
                id="schedule-class-button"
                onClick={() => navigate("/schedule-class")}
                disabled={!isActiveTutor}
                className="bg-[#16803D] hover:bg-[#0F5A2A] text-white shadow-lg hover:shadow-xl transition-all duration-200"
              >
                <PlusIcon className="w-5 h-5 mr-2" />
                Schedule Class
              </Button>
              <motion.div
                initial={{ opacity: 0, scale: 0.8 }}
                animate={{ opacity: 1, scale: 1 }}
                transition={{ duration: 0.3 }}
                className="px-4 py-2 rounded-full text-sm font-medium bg-yellow-100 text-yellow-800 border border-yellow-200 shadow-sm"
              >
                <div className="flex items-center gap-2">
                  <div className="w-2 h-2 bg-yellow-500 rounded-full"></div>
                  <span>Approved</span>
                </div>
              </motion.div>

              {/* Online Status Toggle */}
              <div id="online-status-toggle">
                <OnlineStatusToggle className="ml-4" />
              </div>
            </div>
          </div>

          <div className="space-y-8">
            {/* Status Alerts */}
            <div id="tutor-status-overview">
            {!isActiveTutor && (
              <motion.div
                initial={{ opacity: 0, y: -20 }}
                animate={{ opacity: 1, y: 0 }}
                className="bg-red-50 border border-red-200 rounded-xl p-4 shadow-sm"
              >
                <div className="flex items-start">
                  <XCircleIcon className="h-5 w-5 text-red-600 mt-0.5 mr-3" />
                  <div className="flex-1">
                    <h3 className="text-sm font-medium text-red-800">
                      Account Temporarily Inactive
                    </h3>
                    <p className="text-sm text-red-700 mt-1">
                      Your tutor account has been temporarily deactivated. You
                      can still view your dashboard and profile, but you cannot
                      schedule new classes or accept new students.
                    </p>
                  </div>
                </div>
              </motion.div>
            )}

            {isActiveTutor && (
              <motion.div
                initial={{ opacity: 0, y: -20 }}
                animate={{ opacity: 1, y: 0 }}
                className="bg-green-50 border border-green-200 rounded-xl p-4 shadow-sm"
              >
                <div className="flex items-start">
                  <CheckCircleIcon className="h-5 w-5 text-green-600 mt-0.5 mr-3" />
                  <div className="flex-1">
                    <h3 className="text-sm font-medium text-green-800">
                      Setup Complete!
                    </h3>
                    <p className="text-sm text-green-700 mt-1">
                      Your tutor application and ID verification have been
                      approved. You can now schedule classes and start teaching!
                    </p>
                  </div>
                </div>
              </motion.div>
            )}

            {/* Online Status Message */}
            {isActiveTutor && profile?.is_online === false && (
              <motion.div
                initial={{ opacity: 0, y: -20 }}
                animate={{ opacity: 1, y: 0 }}
                className="bg-blue-50 border border-blue-200 rounded-xl p-4 shadow-sm"
              >
                <div className="flex items-start">
                  <ClockIcon className="h-5 w-5 text-blue-600 mt-0.5 mr-3" />
                  <div className="flex-1">
                    <h3 className="text-sm font-medium text-blue-800">
                      You are currently offline
                    </h3>
                    <p className="text-sm text-blue-700 mt-1">
                      Toggle the online switch above to start receiving instant
                      session requests from students.
                    </p>
                  </div>
                </div>
              </motion.div>
            )}
            </div>

            {/* Stats Grid */}
            <motion.div
              id="tutor-stats"
              initial={{ opacity: 0, y: -20 }}
              animate={{ opacity: 1, y: 0 }}
              transition={{ delay: 0.1 }}
              className="grid grid-cols-1 md:grid-cols-2 lg:grid-cols-4 gap-6 justify-center"
            >
              {[
                {
                  name: "Total Classes",
                  value: dashboardStats?.total_sessions || 0,
                  icon: VideoCameraIcon,
                  color: "from-green-600 to-green-700",
                  description: "All time sessions",
                },
                {
                  name: "Students Taught",
                  value: dashboardStats?.total_students || 0,
                  icon: UserGroupIcon,
                  color: "from-blue-500 to-blue-600",
                  description: "Unique students",
                },
                {
                  name: "This Month",
                  value: dashboardStats?.upcoming_sessions || 0,
                  icon: CalendarDaysIcon,
                  color: "from-yellow-500 to-yellow-600",
                  description: "Upcoming sessions",
                },
                {
                  name: "Earnings",
                  value: `$${dashboardStats?.monthly_earnings || 0}`,
                  icon: CurrencyDollarIcon,
                  color: "from-green-700 to-green-800",
                  description: "Monthly earnings",
                },
              ].map((stat) => (
                <motion.div
                  key={stat.name}
                  initial={{ opacity: 0, y: 20 }}
                  animate={{ opacity: 1, y: 0 }}
                  transition={{ delay: 0.1 }}
                >
                  <Card className="hover:shadow-xl hover:-translate-y-1 transition-all duration-300 group shadow-[0_2px_2px_0_#16803D] h-[152px] w-[311px]">
                    <CardHeader className="pb-2">
                      <div className="flex items-start space-x-3">
                        <div className="bg-[#16803D] w-12 h-12 rounded-xl flex items-center justify-center flex-shrink-0 group-hover:scale-110 transition-transform duration-200">
                          <stat.icon className="w-6 h-6 text-white" />
                        </div>
                        <div>
                          <CardTitle className="text-lg font-bold text-gray-900 max-w-xs">
                            {stat.name}
                          </CardTitle>
                        </div>
                      </div>
                    </CardHeader>
                    <CardContent className="pt-0">
                      <div className="pl-0">
                        <div className="flex items-start space-x-2">
                          <div className="text-3xl font-bold text-gray-900 ml-3">
                            {stat.value}
                          </div>
                          <p className="text-sm text-muted-foreground mt-3 px-6">
                            {stat.description}
                          </p>
                        </div>
                      </div>
                    </CardContent>
                  </Card>
                </motion.div>
              ))}
            </motion.div>

            {/* Main Content Grid - Removed Upcoming Classes and Instant Requests cards */}

            {/* Quick Actions */}
            <motion.div
              id="tutor-quick-actions"
              initial={{ opacity: 0, y: 20 }}
              animate={{ opacity: 1, y: 0 }}
              transition={{ delay: 0.4 }}
              className="mb-16"
            >
              <Card className="shadow-[0_2px_2px_0_#16803D] border-0">
                <CardHeader>
                  <CardTitle className="flex items-center space-x-2">
                    <div className="bg-[#16803D] w-8 h-8 rounded-lg flex items-center justify-center">
                      <LightBulbIcon className="w-4 h-4 text-white" />
                    </div>
                    <span>Quick Actions</span>
                  </CardTitle>
                </CardHeader>
                <CardContent>
                  <div className="grid grid-cols-1 md:grid-cols-2 lg:grid-cols-4 gap-4">
                    {[
                      {
                        title: "Schedule Class",
                        description: "Create a new tutoring session",
                        icon: PlusIcon,
                        color: "from-green-600 to-green-700",
                        action: () => navigate("/schedule-class"),
                        disabled: !isActiveTutor,
                      },
                      {
                        title: "Manage Classes",
                        description: "View and edit your classes",
                        icon: CalendarDaysIcon,
                        color: "from-blue-500 to-blue-600",
                        action: () => navigate("/manage-classes"),
                        disabled: !isActiveTutor,
                      },
                      {
                        title: "Create Quiz",
                        description: "Build assessments for students",
                        icon: DocumentTextIcon,
                        color: "from-purple-500 to-purple-600",
                        action: () => navigate("/create-quiz"),
                        disabled: !isActiveTutor,
                      },
                      {
                        title: "Ratings",
                        description: "View student feedback",
                        icon: Star,
                        color: "from-yellow-500 to-yellow-600",
                        action: () => navigate("/tutor/ratings"),
                        disabled: !isActiveTutor,
                      },
                    ].map((action) => (
                      <motion.div
                        key={action.title}
                        whileHover={{ scale: 1.02 }}
                        whileTap={{ scale: 0.98 }}
                      >
                        <Card
                          className={`cursor-pointer hover:shadow-xl hover:-translate-y-1 transition-all duration-300 group shadow-lg shadow-gray-200/50 border-0 ${
                            action.disabled
                              ? "opacity-50 cursor-not-allowed"
                              : ""
                          }`}
                          onClick={action.disabled ? undefined : action.action}
                        >
                          <CardContent className="p-6 text-center">
                            <div
                              className={`bg-[#16803D] w-12 h-12 rounded-xl flex items-center justify-center mx-auto mb-4 group-hover:scale-110 transition-transform duration-200 shadow-lg`}
                            >
                              <action.icon className="w-6 h-6 text-white" />
                            </div>
                            <h3 className="font-semibold text-gray-900 mb-2">
                              {action.title}
                            </h3>
                            <p className="text-sm text-gray-600 mb-4">
                              {action.description}
                            </p>
                            <div className="bg-yellow-300 text-black px-4 py-2 rounded-lg font-medium text-sm hover:bg-yellow-200 transition-all duration-200 shadow-md hover:shadow-lg">
                              {action.disabled ? "Unavailable" : "Get Started"}
                            </div>
                          </CardContent>
                        </Card>
                      </motion.div>
                    ))}
                  </div>
                </CardContent>
              </Card>
            </motion.div>
          </div>
        </motion.div>
      </div>
    );
  }

  // If pending, show pending status
  if (isPendingTutor) {
    return (
      <div className="min-h-screen bg-[#D5FFC5] relative overflow-hidden">
        {/* Animated background elements */}
        <div className="absolute inset-0 bg-[radial-gradient(circle_at_50%_50%,rgba(34,197,94,0.03),transparent_50%)]"></div>

        {/* Floating decorative elements */}
        <div className="absolute top-20 left-10 w-32 h-32 bg-gradient-to-r from-green-400/10 to-yellow-400/10 rounded-full blur-3xl animate-pulse"></div>
        <div
          className="absolute top-40 right-20 w-24 h-24 bg-gradient-to-r from-yellow-400/10 to-green-400/10 rounded-full blur-2xl animate-pulse"
          style={{ animationDelay: "1s" }}
        ></div>
        <div
          className="absolute bottom-20 left-1/4 w-40 h-40 bg-gradient-to-r from-green-300/5 to-yellow-300/5 rounded-full blur-3xl animate-pulse"
          style={{ animationDelay: "2s" }}
        ></div>

        <motion.div
          initial={{ opacity: 0 }}
          animate={{ opacity: 1 }}
          className="px-6 pb-16 relative z-10"
        >
          <div className="space-y-8">
            {/* Header Section */}
            <motion.div
              initial={{ opacity: 0, y: -20 }}
              animate={{ opacity: 1, y: 0 }}
              className="pt-6 relative"
            >
              <div className="flex items-center justify-between">
                <div>
                  <h1 className="text-3xl font-bold text-gray-900 mb-2">
                    Welcome, {profile?.full_name}
                  </h1>
                  <p className="text-lg text-gray-600">
                    Tutor Dashboard - Manage your tutoring profile and sessions.
                  </p>
                </div>
              </div>
            </motion.div>

            {/* Application Status Notice */}
            <motion.div
              initial={{ opacity: 0, y: -20 }}
              animate={{ opacity: 1, y: 0 }}
              className="bg-blue-50 border border-blue-200 rounded-xl p-4 shadow-sm"
            >
              <div className="flex items-start">
                <ClockIcon className="h-5 w-5 text-blue-600 mt-0.5 mr-3" />
                <div className="flex-1">
                  <h3 className="text-sm font-medium text-blue-800">
                    Application Under Review
                  </h3>
                  <p className="mt-1 text-sm text-blue-700">
                    Your tutor application is currently under review. You'll
                    have full access to the dashboard once approved by our team.
                  </p>
                </div>
              </div>
            </motion.div>

            {/* Profile Completion Alert */}
            <div id="tutor-profile-completion">
            {!isProfileComplete && (
              <motion.div
                initial={{ opacity: 0, y: -20 }}
                animate={{ opacity: 1, y: 0 }}
                className="bg-yellow-50 border border-yellow-200 rounded-xl p-4 shadow-sm"
              >
                <div className="flex items-start">
                  <ExclamationTriangleIcon className="h-5 w-5 text-yellow-600 mt-0.5 mr-3" />
                  <div className="flex-1">
                    <h3 className="text-sm font-medium text-yellow-800">
                      Complete Your Profile
                    </h3>
                    <p className="mt-1 text-sm text-yellow-700">
                      You need to upload your CV and complete your profile to
                      start accepting tutoring sessions.
                    </p>
                    <div className="mt-2">
                      <div className="bg-yellow-200 rounded-full h-2">
                        <div
                          className="bg-yellow-600 h-2 rounded-full transition-all duration-300"
                          style={{ width: `${profileCompletion}%` }}
                        ></div>
                      </div>
                      <span className="text-xs text-yellow-600 mt-1 block">
                        {profileCompletion}% complete
                      </span>
                    </div>
                  </div>
                </div>
              </motion.div>
            )}
            </div>

            <div className="grid grid-cols-1 lg:grid-cols-3 gap-8">
              {/* Left Column - Profile Information */}
              <div className="lg:col-span-2 space-y-6">
                {/* CV Upload Section */}
                <motion.div
                  initial={{ opacity: 0, y: 20 }}
                  animate={{ opacity: 1, y: 0 }}
                  transition={{ duration: 0.5 }}
                  className="card"
                >
                  <div className="card-body">
                    <h2 className="text-xl font-semibold text-gray-900 mb-4 flex items-center">
                      <DocumentArrowUpIcon className="h-6 w-6 mr-2 text-blue-600" />
                      Curriculum Vitae
                    </h2>

                    <div className="bg-green-50 border border-green-200 rounded-lg p-4">
                      <div className="flex items-center">
                        <CheckCircleIcon className="h-8 w-8 text-green-600 mr-3" />
                        <div className="flex-1">
                          <h3 className="text-sm font-medium text-green-800">
                            CV Uploaded Successfully
                          </h3>
                          <p className="text-sm text-green-700 mt-1">
                            File: {application?.cv_file_name || "CV file"}
                          </p>
                        </div>
                      </div>
                    </div>

                    {profile?.cv_url ? (
                      <div className="bg-green-50 border border-green-200 rounded-lg p-4">
                        <div className="flex items-center">
                          <CheckCircleIcon className="h-8 w-8 text-green-600 mr-3" />
                          <div className="flex-1">
                            <h3 className="text-sm font-medium text-green-800">
                              CV Uploaded Successfully
                            </h3>
                            <p className="text-sm text-green-700 mt-1">
                              File: {profile.cv_file_name}
                            </p>
                          </div>
                        </div>
                        <div className="mt-4">
                          <label className="btn btn-secondary btn-sm cursor-pointer">
                            <DocumentArrowUpIcon className="h-4 w-4 mr-1" />
                            Update CV
                            <input
                              type="file"
                              accept=".pdf,.doc,.docx"
                              onChange={handleCVUpload}
                              className="hidden"
                              disabled={isUploading}
                            />
                          </label>
                        </div>
                      </div>
                    ) : (
                      <div className="border-2 border-dashed border-gray-300 rounded-lg p-8 text-center">
                        <DocumentArrowUpIcon className="h-12 w-12 text-gray-400 mx-auto mb-4" />
                        <h3 className="text-lg font-medium text-gray-900 mb-2">
                          Upload Your CV
                        </h3>
                        <p className="text-gray-600 mb-4">
                          Upload your curriculum vitae to complete your tutor
                          profile
                        </p>

                        {uploadError && (
                          <div className="bg-red-50 border border-red-200 rounded-md p-3 mb-4">
                            <p className="text-sm text-red-600">
                              {uploadError}
                            </p>
                          </div>
                        )}

                        <label className="btn btn-primary cursor-pointer">
                          {isUploading ? (
                            <>
                              <LoadingSpinner size="sm" />
                              Uploading...
                            </>
                          ) : (
                            <>
                              <DocumentArrowUpIcon className="h-4 w-4 mr-1" />
                              Choose File
                            </>
                          )}
                          <input
                            type="file"
                            accept=".pdf,.doc,.docx"
                            onChange={handleCVUpload}
                            className="hidden"
                            disabled={isUploading}
                          />
                        </label>
                        <p className="text-xs text-gray-500 mt-2">
                          PDF or Word documents only, max 5MB
                        </p>
                      </div>
                    )}
                  </div>
                </motion.div>

                {/* Tutor Information */}
                <motion.div
                  initial={{ opacity: 0, y: 20 }}
                  animate={{ opacity: 1, y: 0 }}
                  transition={{ duration: 0.5, delay: 0.1 }}
                  className="card"
                >
                  <div className="card-body">
                    <h2 className="text-xl font-semibold text-gray-900 mb-4 flex items-center">
                      <UserIcon className="h-6 w-6 mr-2 text-blue-600" />
                      Profile Information
                    </h2>

                    <div className="grid grid-cols-1 md:grid-cols-2 gap-6">
                      <div>
                        <label className="block text-sm font-medium text-gray-700 mb-1">
                          Subjects
                        </label>
                        <div className="flex flex-wrap gap-2">
                          {application?.subjects?.map((subject, index) => (
                            <span
                              key={index}
                              className="bg-blue-100 text-blue-800 text-xs font-medium px-2.5 py-0.5 rounded"
                            >
                              {subject}
                            </span>
                          )) || (
                            <span className="text-gray-500 text-sm">
                              No subjects listed
                            </span>
                          )}
                        </div>
                      </div>

                      <div>
                        <label className="block text-sm font-medium text-gray-700 mb-1">
                          Phone Number
                        </label>
                        <p className="text-gray-900">
                          {application?.phone_number || "Not specified"}
                        </p>
                      </div>

                      <div>
                        <label className="block text-sm font-medium text-gray-700 mb-1">
                          Experience
                        </label>
                        <p className="text-gray-900">
                          {profile?.experience_years
                            ? `${profile.experience_years} years`
                            : "Not specified"}
                        </p>
                      </div>

                      <div>
                        <label className="block text-sm font-medium text-gray-700 mb-1">
                          Qualification
                        </label>
                        <p className="text-gray-900">
                          {profile?.qualification || "Not specified"}
                        </p>
                      </div>

                      <div className="md:col-span-2">
                        <label className="block text-sm font-medium text-gray-700 mb-1">
                          Application Status
                        </label>
                        <p className="text-gray-900">
                          {application?.application_status ===
                          ("pending" as TutorApplicationStatus)
                            ? "Under Review"
                            : application?.application_status ===
                              ("approved" as TutorApplicationStatus)
                            ? "Approved"
                            : application?.application_status ===
                              ("rejected" as TutorApplicationStatus)
                            ? "Rejected"
                            : "Unknown"}
                        </p>
                      </div>
                    </div>

                    <div className="mt-6">
                      <button className="btn btn-secondary" disabled>
                        Edit Profile (Available after approval)
                      </button>
                    </div>
                  </div>
                </motion.div>
              </div>

              {/* Right Column - Quick Stats */}
              <div className="space-y-6">
                <motion.div
                  initial={{ opacity: 0, x: 20 }}
                  animate={{ opacity: 1, x: 0 }}
                  transition={{ duration: 0.5, delay: 0.2 }}
                  className="card"
                >
                  <div className="card-body">
                    <h3 className="text-lg font-semibold text-gray-900 mb-4">
                      Quick Stats
                    </h3>

                    <div className="space-y-4">
                      <div className="flex items-center">
                        <AcademicCapIcon className="h-5 w-5 text-blue-600 mr-3" />
                        <div>
                          <p className="text-sm font-medium text-gray-900">
                            Sessions
                          </p>
                          <p className="text-sm text-gray-500">0 completed</p>
                        </div>
                      </div>

                      <div className="flex items-center">
                        <ClockIcon className="h-5 w-5 text-green-600 mr-3" />
                        <div>
                          <p className="text-sm font-medium text-gray-900">
                            Hours Taught
                          </p>
                          <p className="text-sm text-gray-500">0 hours</p>
                        </div>
                      </div>

                      <div className="flex items-center">
                        <CurrencyDollarIcon className="h-5 w-5 text-yellow-600 mr-3" />
                        <div>
                          <p className="text-sm font-medium text-gray-900">
                            Earnings
                          </p>
                          <p className="text-sm text-gray-500">$0.00</p>
                        </div>
                      </div>
                    </div>
                  </div>
                </motion.div>

                {/* Action Items */}
                <motion.div
                  initial={{ opacity: 0, x: 20 }}
                  animate={{ opacity: 1, x: 0 }}
                  transition={{ duration: 0.5, delay: 0.3 }}
                  className="card"
                >
                  <div className="card-body">
                    <h3 className="text-lg font-semibold text-gray-900 mb-4">
                      Next Steps
                    </h3>

                    <div className="space-y-3">
                      <div className="flex items-center text-sm">
                        <CheckCircleIcon className="h-4 w-4 text-green-600 mr-2" />
                        <span className="text-gray-500 line-through">
                          Complete application
                        </span>
                      </div>

                      <div className="flex items-center text-sm">
                        <div className="h-4 w-4 border-2 border-gray-300 rounded-full mr-2"></div>
                        <span className="text-gray-900">Wait for approval</span>

                        {profile?.cv_url ? (
                          <CheckCircleIcon className="h-4 w-4 text-green-600 mr-2" />
                        ) : (
                          <div className="h-4 w-4 border-2 border-gray-300 rounded-full mr-2"></div>
                        )}
                        <span
                          className={
                            profile?.cv_url
                              ? "text-gray-500 line-through"
                              : "text-gray-900"
                          }
                        >
                          Upload CV
                        </span>
                      </div>

                      <div className="flex items-center text-sm">
                        <div className="h-4 w-4 border-2 border-gray-300 rounded-full mr-2"></div>
                        <span className="text-gray-900">Set availability</span>
                      </div>

                      <div className="flex items-center text-sm">
                        <div className="h-4 w-4 border-2 border-gray-300 rounded-full mr-2"></div>
                        <span className="text-gray-900">Set hourly rate</span>
                      </div>

                      <div className="flex items-center text-sm">
                        <div className="h-4 w-4 border-2 border-gray-300 rounded-full mr-2"></div>
                        <span className="text-gray-900">Add bio</span>
                      </div>
                    </div>
                  </div>
                </motion.div>
              </div>
            </div>
          </div>
        </motion.div>
      </div>
    );
  }
};

// Helper function to calculate profile completion percentage
function calculateProfileCompletion(profile: any): number {
  if (!profile) return 0;

  const fields = [
    profile.cv_url,
    profile.subjects?.length > 0,
    profile.qualification,
    profile.experience_years,
    profile.bio,
    profile.hourly_rate,
    profile.availability,
  ];

  const completedFields = fields.filter(Boolean).length;
  return Math.round((completedFields / fields.length) * 100);
}

export default TutorDashboard;<|MERGE_RESOLUTION|>--- conflicted
+++ resolved
@@ -2,11 +2,7 @@
 import { motion } from "framer-motion";
 import { useNavigate } from "react-router-dom";
 import { useAuth } from "@/contexts/AuthContext";
-<<<<<<< HEAD
 import { TutorialOverlay, TutorialPrompt } from "@/components/tutorial";
-=======
-import apiClient from "@/lib/apiClient";
->>>>>>> 12ee63d2
 import {
   DocumentArrowUpIcon,
   CheckCircleIcon,
@@ -57,6 +53,7 @@
   // Audio notification setup (unlocked on first user interaction)
   const audioCtxRef = useRef<any>(null);
   const [audioEnabled, setAudioEnabled] = useState(false);
+
 
 
 
@@ -269,13 +266,7 @@
     if (!profile) return;
 
     try {
-<<<<<<< HEAD
       const stats = await classSchedulingService.stats.getTutorStats(profile.id); // Use profile.id instead of user.id
-=======
-      const [stats] = await Promise.all([
-        DashboardService.getTutorStats(profile.id), // Use profile.id instead of user.id
-      ]);
->>>>>>> 12ee63d2
 
       setDashboardStats(stats);
     } catch (error) {
@@ -325,10 +316,7 @@
     }
   };
 
-<<<<<<< HEAD
-
-=======
->>>>>>> 12ee63d2
+
 
   const handleApplicationSuccess = () => {
     checkApplication(); // Refresh application status
@@ -939,6 +927,7 @@
                         disabled: !isActiveTutor,
                       },
                     ].map((action) => (
+                    ].map((action) => (
                       <motion.div
                         key={action.title}
                         whileHover={{ scale: 1.02 }}
