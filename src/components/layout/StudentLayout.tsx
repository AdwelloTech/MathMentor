--- conflicted
+++ resolved
@@ -22,11 +22,7 @@
   // For nested routes, show the specific page
   return (
     <div className="min-h-screen bg-gray-50">
-<<<<<<< HEAD
-      {/* Header for nested pages */}
 
-=======
->>>>>>> cdfc4a7f
       {/* Page content */}
       <Outlet />
     </div>
