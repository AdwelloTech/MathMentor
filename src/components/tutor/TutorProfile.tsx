--- conflicted
+++ resolved
@@ -190,82 +190,9 @@
     setFormData((prev) => ({ ...prev, [name]: value }));
   };
 
-<<<<<<< HEAD
-  // Handle CV file upload
-  const handleCVUpload = async (event: React.ChangeEvent<HTMLInputElement>) => {
-    const file = event.target.files?.[0];
-    if (!file) return;
-
-    // Validate file type with enhanced security
-    const isValidPDF = await validatePDFFile(file);
-    if (!isValidPDF) {
-      setCvUploadError("Please upload a valid PDF file");
-      return;
-    }
-
-    // Validate file size (max 5MB)
-    if (file.size > 5 * 1024 * 1024) {
-      setCvUploadError("File size must be less than 5MB");
-      return;
-    }
-
-    setIsUploadingCV(true);
-    setCvUploadError(null);
-
-    try {
-      if (!user?.id) {
-        throw new Error("User not authenticated");
-      }
-
-      // Create a unique file path
-      const fileExt = file.name.split(".").pop();
-      const fileName = `${user.id}/cv/${Date.now()}.${fileExt}`;
-      const filePath = `cv-uploads/${fileName}`;
-
-      // Upload file to Supabase Storage
-      const { data: uploadData, error: uploadError } = await supabase.storage
-        .from("cv-uploads")
-        .upload(filePath, file, {
-          cacheControl: "3600",
-          upsert: false,
-        });
-
-      if (uploadError) {
-        throw uploadError;
-      }
-
-      // Get the public URL
-      const {
-        data: { publicUrl },
-      } = supabase.storage.from("cv-uploads").getPublicUrl(filePath);
-
-      // Update the profile with CV information
-      const updateData = {
-        cv_file_name: file.name,
-        cv_url: publicUrl,
-        updated_at: new Date().toISOString(),
-      };
-
-      const { error: updateError } = await supabase
-        .from("profiles")
-        .update(updateData)
-        .eq("user_id", user.id);
-
-      if (updateError) {
-        throw updateError;
-      }
-
-      // Update form data
-      setFormData((prev) => ({
-        ...prev,
-        cvFileName: file.name,
-        cvUrl: publicUrl,
-      }));
-=======
   const handleSelectChange = (name: string, value: string) => {
     setFormData((prev) => ({ ...prev, [name]: value }));
   };
->>>>>>> 6e1690db
 
   const handleArrayChange = (name: string, value: string[]) => {
     setFormData((prev) => ({ ...prev, [name]: value }));
@@ -890,32 +817,6 @@
                     <div className="flex items-center space-x-2">
                       <Button
                     type="button"
-<<<<<<< HEAD
-                    onClick={async () => {
-                      try {
-                      setFormData((prev) => ({
-                        ...prev,
-                        cvFileName: "",
-                        cvUrl: "",
-                      }));
-                      // Clear from database
-                      if (updateProfile) {
-                          await updateProfile({
-                          cv_file_name: undefined,
-                          cv_url: undefined,
-                        });
-                        }
-                      } catch (error) {
-                        console.error("Error removing CV:", error);
-                        setCvUploadError("Failed to remove CV. Please try again.");
-                      }
-                    }}
-                    className="text-red-600 hover:text-red-800"
-                    title="Remove CV"
-                  >
-                    <XCircleIcon className="h-5 w-5" />
-                  </button>
-=======
                         variant="outline"
                         size="sm"
                         onClick={() => window.open(formData.cvUrl, "_blank")}
@@ -932,7 +833,6 @@
                       >
                         Remove
                       </Button>
->>>>>>> 6e1690db
                 </div>
                     </div>
                 </div>
