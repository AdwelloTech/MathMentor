import React, { useState, useEffect } from "react";
import { AnimatePresence } from "framer-motion";
import { useAuth } from "@/contexts/AuthContext";
import { useNavigate } from "react-router-dom";
import {
<<<<<<< HEAD
  MagnifyingGlassIcon,
  FunnelIcon,
  BookOpenIcon,
  StarIcon,
  DocumentTextIcon,
  EyeIcon,
  ArrowDownTrayIcon,
  SparklesIcon,
} from "@heroicons/react/24/outline";
import LoadingSpinner from "@/components/ui/LoadingSpinner";
=======
  Search,
  Filter,
  BookOpen,
  Star,
  FileText,
  Eye,
  Download,
  Sparkles,
  X,
  Loader2,
  GraduationCap,
  TrendingUp,
} from "lucide-react";
>>>>>>> eff5fc83
import StudentTutorMaterialCard from "@/components/student/StudentTutorMaterialCard";
import StudentTutorMaterialViewer from "@/components/student/StudentTutorMaterialViewer";
import {
  getStudentTutorMaterials,
  transformStudentTutorMaterialForCard,
  checkStudentPremiumAccess,
  type StudentTutorMaterial,
} from "@/lib/studentTutorMaterials";
import { getNoteSubjects } from "@/lib/notes";
import toast from "react-hot-toast";
import { Button } from "@/components/ui/button";
import { Input } from "@/components/ui/input";
import { Label } from "@/components/ui/label";
import {
  Card,
  CardContent,
  CardDescription,
  CardHeader,
  CardTitle,
} from "@/components/ui/card";
import {
  Select,
  SelectContent,
  SelectItem,
  SelectTrigger,
  SelectValue,
} from "@/components/ui/select";
import { Badge } from "@/components/ui/badge";
import { Alert, AlertDescription } from "@/components/ui/alert";

const TutorMaterialsPage: React.FC = () => {
  const { user } = useAuth();
  const navigate = useNavigate();
  const [materials, setMaterials] = useState<StudentTutorMaterial[]>([]);
  const [allMaterials, setAllMaterials] = useState<StudentTutorMaterial[]>([]);
  const [subjects, setSubjects] = useState<
    Array<{
      id: string;
      name: string;
      display_name: string;
      color: string;
    }>
  >([]);
  const [loading, setLoading] = useState(true);
  const [searchTerm, setSearchTerm] = useState("");
  const [selectedSubject, setSelectedSubject] = useState<string>("all");
  const [selectedMaterial, setSelectedMaterial] =
    useState<StudentTutorMaterial | null>(null);
  const [isViewerOpen, setIsViewerOpen] = useState(false);
  const [hasPremiumAccess, setHasPremiumAccess] = useState(false);

  useEffect(() => {
    if (user) {
      loadData();
    }
  }, [user]);

  const loadData = async () => {
    try {
      setLoading(true);
      const [materialsData, subjectsData, premiumAccess] = await Promise.all([
        getStudentTutorMaterials(user!.id),
        getNoteSubjects(),
        checkStudentPremiumAccess(user!.id),
      ]);

      setAllMaterials(materialsData);
      setMaterials(materialsData);
      setSubjects(subjectsData);
      setHasPremiumAccess(premiumAccess);
    } catch (error) {
      console.error("Error loading data:", error);
      toast.error("Failed to load tutor materials");
    } finally {
      setLoading(false);
    }
  };

  // Real-time filtering effect
  useEffect(() => {
    const filterMaterials = () => {
      let filtered = [...allMaterials];

      // Filter by search term
      if (searchTerm.trim()) {
        const term = searchTerm.toLowerCase().trim();
        filtered = filtered.filter(
<<<<<<< HEAD
            (material) =>
              material.title?.toLowerCase().includes(term) ||
              material.description?.toLowerCase().includes(term) ||
              material.subject_display_name?.toLowerCase().includes(term) ||
              material.tutor_name?.toLowerCase().includes(term)
=======
          (material) =>
            material.title?.toLowerCase().includes(term) ||
            material.description?.toLowerCase().includes(term) ||
            material.subject_display_name?.toLowerCase().includes(term) ||
            material.tutor_name?.toLowerCase().includes(term)
>>>>>>> eff5fc83
        );
      }

      // Filter by subject
      if (selectedSubject && selectedSubject !== "all") {
        filtered = filtered.filter(
          (material) => material.subject_id === selectedSubject
        );
      }

      setMaterials(filtered);
    };

    filterMaterials();
  }, [searchTerm, selectedSubject, allMaterials]);

  const handleViewMaterial = (material: StudentTutorMaterial) => {
    // Check if material is premium and student doesn't have access
    if (material.is_premium && !hasPremiumAccess) {
      toast.error(
        "This material requires a premium package. Please upgrade to access premium content."
      );
      navigate("/student/packages");
      return;
    }

    setSelectedMaterial(material);
    setIsViewerOpen(true);
  };

  const handleCloseViewer = () => {
    setIsViewerOpen(false);
    setSelectedMaterial(null);
  };

  const handleViewCountUpdate = (materialId: string, increment: number) => {
    setMaterials((prevMaterials) =>
      prevMaterials.map((material) =>
        material.id === materialId
          ? { ...material, view_count: material.view_count + increment }
          : material
      )
    );

    // Also update allMaterials to keep filtering working correctly
    setAllMaterials((prevAllMaterials) =>
      prevAllMaterials.map((material) =>
        material.id === materialId
          ? { ...material, view_count: material.view_count + increment }
          : material
      )
    );
  };

  const clearFilters = () => {
    setSearchTerm("");
    setSelectedSubject("all");
  };

  const hasActiveFilters =
    searchTerm.trim() || (selectedSubject && selectedSubject !== "all");

  if (loading) {
    return (
      <div className="min-h-screen bg-gray-50 flex items-center justify-center">
        <div className="text-center space-y-4">
          <Loader2 className="w-12 h-12 animate-spin text-green-900 mx-auto" />
          <div className="space-y-2">
            <p className="text-green-900 font-semibold text-lg">
              Loading materials...
            </p>
            <p className="text-muted-foreground text-sm">
              Please wait while we fetch your study resources
            </p>
          </div>
        </div>
      </div>
    );
  }

  return (
    <div className="min-h-screen bg-gray-50">
      <div className="container mx-auto px-4 py-8 max-w-7xl">
        {/* Header */}
        <div className="mb-8">
          <div className="flex flex-col lg:flex-row lg:items-start justify-between gap-6">
            <div className="space-y-4">
              <div className="flex items-center gap-4">
                <div className="p-3 bg-green-900 rounded-lg shadow-sm">
                  <GraduationCap className="h-8 w-8 text-white" />
                </div>
                <div>
                  <h1 className="text-4xl font-bold text-green-900 tracking-tight">
                    Study Materials
                  </h1>
                  <Badge
                    variant="outline"
                    className="border-green-900/20 text-green-900 mt-2"
                  >
                    <BookOpen className="w-3 h-3 mr-1" />
                    Learning Hub
                  </Badge>
                </div>
              </div>
              <p className="text-lg text-muted-foreground max-w-2xl">
                Access comprehensive study materials shared by your expert
                tutors. Enhance your learning with curated resources tailored to
                your academic journey.
              </p>
            </div>

            {!hasPremiumAccess && (
              <div className="lg:shrink-0">
                <Button
                  onClick={() => navigate("/student/packages")}
                  size="lg"
                  className="bg-yellow-400 hover:bg-yellow-500 text-green-900 font-semibold shadow-sm"
                >
                  <Star className="h-5 w-5 mr-2" />
                  Upgrade to Premium
                  <Sparkles className="h-4 w-4 ml-2" />
                </Button>
              </div>
            )}
          </div>
        </div>

        {/* Search and Filter */}
        <Card className="mb-8">
          <CardHeader>
            <CardTitle className="text-green-900 flex items-center gap-2">
              <Filter className="w-5 h-5" />
              Search & Filter
            </CardTitle>
            <CardDescription>
              Find the perfect study materials for your learning needs
            </CardDescription>
          </CardHeader>
          <CardContent className="space-y-6">
            <div className="grid grid-cols-1 lg:grid-cols-2 gap-6">
              {/* Search */}
              <div className="space-y-2">
                <Label htmlFor="search" className="text-sm font-medium">
                  Search Materials
                </Label>
                <div className="relative">
                  <Search className="absolute left-3 top-1/2 transform -translate-y-1/2 h-4 w-4 text-muted-foreground" />
                  <Input
                    id="search"
                    type="text"
                    placeholder="Search by title, description, subject, or tutor..."
                    value={searchTerm}
                    onChange={(e) => setSearchTerm(e.target.value)}
                    className="pl-10"
                  />
                </div>
              </div>

              {/* Subject Filter */}
              <div className="space-y-2">
                <Label htmlFor="subject" className="text-sm font-medium">
                  Filter by Subject
                </Label>
                <Select
                  value={selectedSubject}
                  onValueChange={setSelectedSubject}
                >
                  <SelectTrigger>
                    <SelectValue placeholder="All Subjects" />
                  </SelectTrigger>
                  <SelectContent>
                    <SelectItem value="all">All Subjects</SelectItem>
                    {subjects.map((subject) => (
                      <SelectItem key={subject.id} value={subject.id}>
                        {subject.display_name}
                      </SelectItem>
                    ))}
                  </SelectContent>
                </Select>
              </div>
            </div>

            {/* Clear Filters */}
            {hasActiveFilters && (
              <Alert className="border-green-200 bg-green-50">
                <Filter className="h-4 w-4" />
                <AlertDescription className="flex items-center justify-between">
                  <span className="text-green-900 font-medium">
                    Showing filtered results
                  </span>
                  <Button
                    variant="outline"
                    size="sm"
                    onClick={clearFilters}
                    className="ml-4"
                  >
                    <X className="w-4 h-4 mr-1" />
                    Clear filters
                  </Button>
                </AlertDescription>
              </Alert>
            )}
          </CardContent>
        </Card>

        {/* Stats */}
        <div className="grid grid-cols-1 sm:grid-cols-2 lg:grid-cols-4 gap-6 mb-8">
          <Card>
            <CardContent className="p-6">
              <div className="flex items-center justify-between">
                <div>
                  <p className="text-sm font-medium text-muted-foreground">
                    Total Materials
                  </p>
                  <p className="text-3xl font-bold text-green-900">
                    {materials.length}
                  </p>
                </div>
                <div className="p-3 bg-green-100 rounded-lg">
                  <FileText className="h-6 w-6 text-green-900" />
                </div>
              </div>
            </CardContent>
          </Card>

          <Card>
            <CardContent className="p-6">
              <div className="flex items-center justify-between">
                <div>
                  <p className="text-sm font-medium text-muted-foreground">
                    Premium Materials
                  </p>
                  <p className="text-3xl font-bold text-green-900">
                    {materials.filter((material) => material.is_premium).length}
                  </p>
                </div>
                <div className="p-3 bg-yellow-100 rounded-lg">
                  <Star className="h-6 w-6 text-yellow-600" />
                </div>
              </div>
            </CardContent>
          </Card>

          <Card>
            <CardContent className="p-6">
              <div className="flex items-center justify-between">
                <div>
                  <p className="text-sm font-medium text-muted-foreground">
                    Total Views
                  </p>
                  <p className="text-3xl font-bold text-green-900">
                    {materials.reduce(
                      (sum, material) => sum + material.view_count,
                      0
                    )}
                  </p>
                </div>
                <div className="p-3 bg-blue-100 rounded-lg">
                  <Eye className="h-6 w-6 text-blue-600" />
                </div>
              </div>
            </CardContent>
          </Card>

          <Card>
            <CardContent className="p-6">
              <div className="flex items-center justify-between">
                <div>
                  <p className="text-sm font-medium text-muted-foreground">
                    Total Downloads
                  </p>
                  <p className="text-3xl font-bold text-green-900">
                    {materials.reduce(
                      (sum, material) => sum + material.download_count,
                      0
                    )}
                  </p>
                </div>
                <div className="p-3 bg-purple-100 rounded-lg">
                  <Download className="h-6 w-6 text-purple-600" />
                </div>
              </div>
            </CardContent>
          </Card>
        </div>

        {/* Materials List */}
        <div>
          {materials.length === 0 ? (
            <Card>
              <CardContent className="p-16 text-center">
                <div className="space-y-6">
                  <div className="relative mx-auto w-24 h-24">
                    <BookOpen className="h-24 w-24 text-muted-foreground/50 mx-auto" />
                    <div className="absolute -top-2 -right-2 p-2 bg-yellow-400 rounded-full">
                      <Search className="h-4 w-4 text-green-900" />
                    </div>
                  </div>
                  <div className="space-y-3">
                    <h3 className="text-2xl font-bold text-green-900">
                      No materials found
                    </h3>
                    <p className="text-muted-foreground text-lg max-w-md mx-auto">
                      {allMaterials.length === 0
                        ? "Start your learning journey by booking a session with one of our expert tutors!"
                        : "No materials match your search criteria. Try adjusting your filters or search terms."}
                    </p>
                  </div>
                  {allMaterials.length === 0 && (
                    <Button
                      onClick={() => navigate("/student/book-session")}
                      size="lg"
                      className="bg-green-900 hover:bg-green-800 text-white"
                    >
                      <Sparkles className="h-5 w-5 mr-2" />
                      Book Your First Session
                      <TrendingUp className="h-4 w-4 ml-2" />
                    </Button>
                  )}
                </div>
              </CardContent>
            </Card>
          ) : (
            <div className="grid grid-cols-1 md:grid-cols-2 xl:grid-cols-3 gap-6">
              {materials.map((material) => (
                <div key={material.id} className="h-full">
                  <StudentTutorMaterialCard
                    {...transformStudentTutorMaterialForCard(
                      material,
                      material.is_premium ? hasPremiumAccess : true
                    )}
                    onView={() => handleViewMaterial(material)}
                    onViewCountUpdate={handleViewCountUpdate}
                  />
                </div>
              ))}
            </div>
          )}
        </div>
      </div>

      {/* Material Viewer Modal */}
      <AnimatePresence>
        {isViewerOpen && selectedMaterial && (
          <StudentTutorMaterialViewer
            isOpen={isViewerOpen}
            onClose={handleCloseViewer}
            material={selectedMaterial}
          />
        )}
      </AnimatePresence>
    </div>
  );
};

export default TutorMaterialsPage;<|MERGE_RESOLUTION|>--- conflicted
+++ resolved
@@ -3,7 +3,6 @@
 import { useAuth } from "@/contexts/AuthContext";
 import { useNavigate } from "react-router-dom";
 import {
-<<<<<<< HEAD
   MagnifyingGlassIcon,
   FunnelIcon,
   BookOpenIcon,
@@ -13,22 +12,21 @@
   ArrowDownTrayIcon,
   SparklesIcon,
 } from "@heroicons/react/24/outline";
-import LoadingSpinner from "@/components/ui/LoadingSpinner";
-=======
-  Search,
-  Filter,
+import {
+  Loader2,
+  GraduationCap,
   BookOpen,
   Star,
+  Sparkles,
+  Filter,
+  Search,
+  X,
   FileText,
   Eye,
   Download,
-  Sparkles,
-  X,
-  Loader2,
-  GraduationCap,
   TrendingUp,
 } from "lucide-react";
->>>>>>> eff5fc83
+import LoadingSpinner from "@/components/ui/LoadingSpinner";
 import StudentTutorMaterialCard from "@/components/student/StudentTutorMaterialCard";
 import StudentTutorMaterialViewer from "@/components/student/StudentTutorMaterialViewer";
 import {
@@ -116,19 +114,11 @@
       if (searchTerm.trim()) {
         const term = searchTerm.toLowerCase().trim();
         filtered = filtered.filter(
-<<<<<<< HEAD
             (material) =>
               material.title?.toLowerCase().includes(term) ||
               material.description?.toLowerCase().includes(term) ||
               material.subject_display_name?.toLowerCase().includes(term) ||
               material.tutor_name?.toLowerCase().includes(term)
-=======
-          (material) =>
-            material.title?.toLowerCase().includes(term) ||
-            material.description?.toLowerCase().includes(term) ||
-            material.subject_display_name?.toLowerCase().includes(term) ||
-            material.tutor_name?.toLowerCase().includes(term)
->>>>>>> eff5fc83
         );
       }
 
