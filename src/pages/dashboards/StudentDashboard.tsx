--- conflicted
+++ resolved
@@ -5,7 +5,7 @@
 import { flashcards } from "../../lib/flashcards";
 import { searchStudyNotes } from "../../lib/notes";
 import { getStudentTutorMaterials } from "../../lib/studentTutorMaterials";
-import { motion, AnimatePresence } from "framer-motion";
+import { motion } from "framer-motion";
 import { useNavigate } from "react-router-dom";
 import {
   BookOpenIcon,
@@ -73,6 +73,7 @@
       console.error("Logout error:", error);
     }
   };
+
   const [data, setData] = useState<DashboardData>({
     stats: null,
     upcomingSessions: [],
@@ -87,6 +88,7 @@
     if (profile?.user_id) {
       loadDashboardData();
     }
+    // eslint-disable-next-line react-hooks/exhaustive-deps
   }, [profile?.user_id]);
 
   const loadDashboardData = async () => {
@@ -225,7 +227,6 @@
         return sliced;
       } else {
         console.log("No recent quizzes, falling back to available quizzes");
-        // If no recent quizzes, show available quizzes instead
         const availableQuizzes =
           await quizService.studentQuizzes.getAvailableQuizzes(profile.user_id);
         const sliced = availableQuizzes.slice(0, 3);
@@ -234,7 +235,6 @@
       }
     } catch (error) {
       console.error("Error loading recent quizzes:", error);
-      // Fallback to available quizzes if recent quizzes fail
       try {
         const availableQuizzes =
           await quizService.studentQuizzes.getAvailableQuizzes(profile.user_id);
@@ -445,89 +445,11 @@
                       )}
                     </div>
                   </div>
-<<<<<<< HEAD
-                </div>
-                <Button
-                  className="mt-4 bg-yellow-300 text-black hover:bg-yellow-200 shadow-md hover:shadow-lg transition-all duration-200 font-semibold"
-                  onClick={() => navigate("/packages")}
-                >
-                  <CurrencyDollarIcon className="w-4 h-4 mr-2" />
-                  Manage Package
-                </Button>
-              </CardContent>
-            </Card>
-          </motion.div>
-
-          {/* Stats Grid */}
-          <motion.div
-            variants={itemVariants}
-            className="grid grid-cols-1 md:grid-cols-2 lg:grid-cols-4 gap-6"
-          >
-            {[
-              {
-                name: "Total Sessions",
-                value: data.stats?.total_bookings || 0,
-                icon: VideoCameraIcon,
-                bgClass: "bg-green-900",
-                description: "All time bookings",
-              },
-              {
-                name: "Hours Learned",
-                value: calculateHoursLearned(),
-                icon: ClockIcon,
-                bgClass: "bg-green-900",
-                description: "Estimated learning time",
-              },
-              {
-                name: "Tutors Worked With",
-                value: data.stats?.total_tutors || 0,
-                icon: UserGroupIcon,
-                bgClass: "bg-green-900",
-                description: "Unique tutors",
-              },
-              {
-                name: "This Month",
-                value: data.stats?.bookings_this_month || 0,
-                icon: TrendingUpIcon,
-                bgClass: "bg-yellow-900",
-                description: "Sessions booked",
-              },
-            ].map((stat, index) => (
-              <motion.div
-                key={stat.name}
-                variants={itemVariants}
-                transition={{ delay: index * 0.1 }}
-              >
-                <Card className="hover:shadow-xl hover:-translate-y-1 transition-all duration-300 group shadow-lg shadow-gray-200/50">
-                  <CardHeader className="pb-2">
-                    <div
-                      className={`${stat.bgClass} w-12 h-12 rounded-xl flex items-center justify-center mb-3 group-hover:scale-110 transition-transform duration-200`}
-                    >
-                      <stat.icon className="w-6 h-6 text-white" />
-                    </div>
-                    <CardTitle className="text-2xl font-bold">
-                      {stat.value}
-                    </CardTitle>
-                    <CardDescription className="text-sm font-medium">
-                      {stat.name}
-                    </CardDescription>
-                  </CardHeader>
-                  <CardContent>
-                    <p className="text-xs text-muted-foreground">
-                      {stat.description}
-                    </p>
-                  </CardContent>
-                </Card>
-              </motion.div>
-            ))}
-          </motion.div>
-=======
                 </CardHeader>
               </Card>
             </motion.div>
->>>>>>> 04bae85e
-
-            {/* Package Status Card */}
+
+            {/* Package Status Card (solid green) */}
             <motion.div variants={itemVariants}>
               <Card className="bg-[#16803D] text-white border-0 shadow-2xl shadow-green-900/20">
                 <CardContent className="p-4">
@@ -563,7 +485,8 @@
                     </div>
                     <div className="text-right space-y-2">
                       <div className="text-3xl font-bold">
-                        {getPackageProgress().total - getPackageProgress().used}
+                        {getPackageProgress().total -
+                          getPackageProgress().used}
                       </div>
                       <div className="text-green-100 text-sm">
                         sessions remaining
@@ -572,8 +495,8 @@
                         className="bg-yellow-300 text-black hover:bg-yellow-200 shadow-md hover:shadow-lg transition-all duration-200 font-semibold"
                         onClick={() => navigate("/packages")}
                       >
-                        <CurrencyDollarIcon className="w-4 h-4 mr-2" />
-                        Manage Package
+                        <SparklesIcon className="w-4 h-4 mr-2" />
+                        Upgrade
                       </Button>
                     </div>
                   </div>
@@ -581,7 +504,209 @@
               </Card>
             </motion.div>
 
+            {/* Package Status Card (gradient) */}
+            <motion.div variants={itemVariants}>
+              <Card className="bg-gradient-to-r from-green-600 to-green-700 text-white border-0 shadow-2xl shadow-green-900/20">
+                <CardContent className="p-6">
+                  <div className="flex items-center justify-between">
+                    <div className="space-y-3">
+                      <CardTitle className="text-xl">
+                        My Learning Package
+                      </CardTitle>
+                      <div className="space-y-2">
+                        <p className="text-green-100">
+                          {getPackageProgress().used} of{" "}
+                          {getPackageProgress().total} sessions used
+                        </p>
+                        <Progress
+                          value={getPackageProgress().percentage}
+                          className="w-64 h-2 bg-white [&>div]:bg-yellow-400"
+                        />
+                      </div>
+                      <div className="flex items-center space-x-4 text-sm">
+                        <Badge
+                          variant="secondary"
+                          className=" border-yellow-500/20"
+                        >
+                          {data.packageInfo?.display_name || "Free Package"}
+                        </Badge>
+                        <span className="text-green-100">
+                          {data.packageInfo?.price_monthly
+                            ? formatCurrency(data.packageInfo.price_monthly) +
+                              "/month"
+                            : "Free"}
+                        </span>
+                      </div>
+                    </div>
+                    <div className="text-right">
+                      <div className="text-3xl font-bold">
+                        {getPackageProgress().total -
+                          getPackageProgress().used}
+                      </div>
+                      <div className="text-green-100 text-sm">
+                        sessions remaining
+                      </div>
+                    </div>
+                  </div>
+                  <Button
+                    className="mt-4 bg-yellow-300 text-black hover:bg-yellow-200 shadow-md hover:shadow-lg transition-all duration-200 font-semibold"
+                    onClick={() => navigate("/packages")}
+                  >
+                    <CurrencyDollarIcon className="w-4 h-4 mr-2" />
+                    Manage Package
+                  </Button>
+                </CardContent>
+              </Card>
+            </motion.div>
+
             {/* Stats Grid */}
+            <motion.div
+              variants={itemVariants}
+              className="grid grid-cols-1 md:grid-cols-2 lg:grid-cols-4 gap-6"
+            >
+              {[
+                {
+                  name: "Total Sessions",
+                  value: data.stats?.total_bookings || 0,
+                  icon: VideoCameraIcon,
+                  bgClass: "bg-green-900",
+                  description: "All time bookings",
+                },
+                {
+                  name: "Hours Learned",
+                  value: calculateHoursLearned(),
+                  icon: ClockIcon,
+                  bgClass: "bg-green-900",
+                  description: "Estimated learning time",
+                },
+                {
+                  name: "Tutors Worked With",
+                  value: data.stats?.total_tutors || 0,
+                  icon: UserGroupIcon,
+                  bgClass: "bg-green-900",
+                  description: "Unique tutors",
+                },
+                {
+                  name: "This Month",
+                  value: data.stats?.bookings_this_month || 0,
+                  icon: TrendingUpIcon,
+                  bgClass: "bg-yellow-900",
+                  description: "Sessions booked",
+                },
+              ].map((stat, index) => (
+                <motion.div
+                  key={stat.name}
+                  variants={itemVariants}
+                  transition={{ delay: index * 0.1 }}
+                >
+                  <Card className="hover:shadow-xl hover:-translate-y-1 transition-all duration-300 group shadow-lg shadow-gray-200/50">
+                    <CardHeader className="pb-2">
+                      <div
+                        className={`${stat.bgClass} w-12 h-12 rounded-xl flex items-center justify-center mb-3 group-hover:scale-110 transition-transform duration-200`}
+                      >
+                        <stat.icon className="w-6 h-6 text-white" />
+                      </div>
+                      <CardTitle className="text-2xl font-bold">
+                        {stat.value}
+                      </CardTitle>
+                      <CardDescription className="text-sm font-medium">
+                        {stat.name}
+                      </CardDescription>
+                    </CardHeader>
+                    <CardContent>
+                      <p className="text-xs text-muted-foreground">
+                        {stat.description}
+                      </p>
+                    </CardContent>
+                  </Card>
+                </motion.div>
+              ))}
+            </motion.div>
+
+            {/* Main Content Grid */}
+            <div className="grid grid-cols-1 lg:grid-cols-2 gap-8">
+              {/* Upcoming Sessions (compact) */}
+              <motion.div variants={itemVariants}>
+                <Card className="shadow-xl shadow-gray-200/50 border-0">
+                  <CardHeader>
+                    <div className="flex items-center justify-between">
+                      <div className="flex items-center space-x-2">
+                        <div className="bg-gradient-to-r from-green-600 to-green-700 w-8 h-8 rounded-lg flex items-center justify-center">
+                          <CalendarDaysIcon className="w-4 h-4 text-white" />
+                        </div>
+                        <CardTitle>Upcoming Sessions</CardTitle>
+                      </div>
+                      <Button
+                        variant="ghost"
+                        size="sm"
+                        className="text-green-600 hover:text-green-700 hover:bg-green-50 font-medium"
+                        onClick={() => navigate("/student/manage-sessions")}
+                      >
+                        View all
+                        <ArrowRightIcon className="w-4 h-4 ml-1" />
+                      </Button>
+                    </div>
+                  </CardHeader>
+                  <CardContent className="space-y-4">
+                    {data.upcomingSessions.length > 0 ? (
+                      data.upcomingSessions.slice(0, 3).map((session, index) => (
+                        <motion.div
+                          key={session.id}
+                          initial={{ opacity: 0, x: -20 }}
+                          animate={{ opacity: 1, x: 0 }}
+                          transition={{ delay: index * 0.1 }}
+                          className="flex items-center space-x-4 p-4 bg-gradient-to-r from-green-50 to-yellow-50 rounded-xl border shadow-md shadow-gray-100/50"
+                        >
+                          <div className="bg-gradient-to-r from-green-600 to-green-700 w-10 h-10 rounded-full flex items-center justify-center">
+                            <VideoCameraIcon className="w-5 h-5 text-white" />
+                          </div>
+                          <div className="flex-1 min-w-0">
+                            <h4 className="font-semibold text-gray-900 truncate">
+                              {session.subject}
+                            </h4>
+                            <p className="text-sm text-gray-600">
+                              with {session.tutor}
+                            </p>
+                            <p className="text-xs text-gray-500">
+                              {session.type}
+                            </p>
+                          </div>
+                          <div className="text-right">
+                            <p className="font-medium text-gray-900 text-sm">
+                              {session.time}
+                            </p>
+                            <p className="text-xs text-gray-600">
+                              {session.duration}
+                            </p>
+                          </div>
+                        </motion.div>
+                      ))
+                    ) : (
+                      <div className="text-center py-8">
+                        <div className="bg-gray-100 w-16 h-16 rounded-full flex items-center justify-center mx-auto mb-4">
+                          <CalendarDaysIcon className="w-8 h-8 text-gray-400" />
+                        </div>
+                        <h4 className="text-lg font-medium text-gray-900 mb-2">
+                          No upcoming sessions
+                        </h4>
+                        <p className="text-gray-600 mb-4">
+                          Book your first session to get started!
+                        </p>
+                        <Button
+                          className="bg-yellow-300 text-black hover:bg-yellow-200 shadow-md hover:shadow-lg transition-all duration-200 font-semibold"
+                          onClick={() => navigate("/student/book-session")}
+                        >
+                          <PlayIcon className="w-4 h-4 mr-2" />
+                          Book Session
+                        </Button>
+                      </div>
+                    )}
+                  </CardContent>
+                </Card>
+              </motion.div>
+            </div>
+
+            {/* Stats Grid (alt layout) */}
             <motion.div
               variants={itemVariants}
               className="grid grid-cols-1 md:grid-cols-2 lg:grid-cols-4 gap-6"
@@ -627,7 +752,7 @@
                         <div className="bg-[#16803D] w-12 h-12 rounded-xl flex items-center justify-center flex-shrink-0 group-hover:scale-110 transition-transform duration-200">
                           <stat.icon className="w-6 h-6 text-white" />
                         </div>
-                        <div className="">
+                        <div>
                           <CardTitle className="text-lg font-bold text-gray-900 max-w-xs">
                             {stat.name}
                           </CardTitle>
@@ -651,9 +776,9 @@
               ))}
             </motion.div>
 
-            {/* Main Content Grid */}
+            {/* Main Content Grid (tall cards) */}
             <div className="grid grid-cols-1 lg:grid-cols-2 gap-8">
-              {/* Upcoming Sessions */}
+              {/* Upcoming Sessions (tall) */}
               <motion.div variants={itemVariants}>
                 <Card className="shadow-[0_2px_2px_0_#16803D] border-0 h-[530px]">
                   <CardHeader>
@@ -677,40 +802,38 @@
                   </CardHeader>
                   <CardContent className="space-y-4">
                     {data.upcomingSessions.length > 0 ? (
-                      data.upcomingSessions
-                        .slice(0, 3)
-                        .map((session, index) => (
-                          <motion.div
-                            key={session.id}
-                            initial={{ opacity: 0, x: -20 }}
-                            animate={{ opacity: 1, x: 0 }}
-                            transition={{ delay: index * 0.1 }}
-                            className="flex items-center space-x-4 p-4 bg-gradient-to-r from-green-50 to-yellow-50 rounded-xl border shadow-md shadow-gray-100/50"
-                          >
-                            <div className="bg-gradient-to-r from-green-600 to-green-700 w-10 h-10 rounded-full flex items-center justify-center">
-                              <VideoCameraIcon className="w-5 h-5 text-white" />
-                            </div>
-                            <div className="flex-1 min-w-0">
-                              <h4 className="font-semibold text-gray-900 truncate">
-                                {session.subject}
-                              </h4>
-                              <p className="text-sm text-gray-600">
-                                with {session.tutor}
-                              </p>
-                              <p className="text-xs text-gray-500">
-                                {session.type}
-                              </p>
-                            </div>
-                            <div className="text-right">
-                              <p className="font-medium text-gray-900 text-sm">
-                                {session.time}
-                              </p>
-                              <p className="text-xs text-gray-600">
-                                {session.duration}
-                              </p>
-                            </div>
-                          </motion.div>
-                        ))
+                      data.upcomingSessions.slice(0, 3).map((session, index) => (
+                        <motion.div
+                          key={session.id}
+                          initial={{ opacity: 0, x: -20 }}
+                          animate={{ opacity: 1, x: 0 }}
+                          transition={{ delay: index * 0.1 }}
+                          className="flex items-center space-x-4 p-4 bg-gradient-to-r from-green-50 to-yellow-50 rounded-xl border shadow-md shadow-gray-100/50"
+                        >
+                          <div className="bg-gradient-to-r from-green-600 to-green-700 w-10 h-10 rounded-full flex items-center justify-center">
+                            <VideoCameraIcon className="w-5 h-5 text-white" />
+                          </div>
+                          <div className="flex-1 min-w-0">
+                            <h4 className="font-semibold text-gray-900 truncate">
+                              {session.subject}
+                            </h4>
+                            <p className="text-sm text-gray-600">
+                              with {session.tutor}
+                            </p>
+                            <p className="text-xs text-gray-500">
+                              {session.type}
+                            </p>
+                          </div>
+                          <div className="text-right">
+                            <p className="font-medium text-gray-900 text-sm">
+                              {session.time}
+                            </p>
+                            <p className="text-xs text-gray-600">
+                              {session.duration}
+                            </p>
+                          </div>
+                        </motion.div>
+                      ))
                     ) : (
                       <div className="text-center py-28">
                         <div className="bg-gray-100 w-16 h-16 rounded-full flex items-center justify-center mx-auto mb-4">
@@ -790,14 +913,14 @@
                           ))}
                         </div>
                       ) : data.recentQuizzes.length > 0 ? (
-                        data.recentQuizzes.map((quiz, index) => (
+                        data.recentQuizzes.map((quiz) => (
                           <div
                             key={quiz.id}
                             className="flex items-center space-x-3 p-3 bg-[#D5FFC5] rounded-[10px] shadow-sm cursor-pointer hover:bg-[#C5F0B5] transition-colors duration-200"
                             onClick={() =>
                               quiz.attempt_id
                                 ? navigate(`/student/take-quiz/${quiz.attempt_id}`)
-                                : console.warn('No attempt available for quiz', quiz.id)
+                                : console.warn("No attempt available for quiz", quiz.id)
                             }
                           >
                             <div className="flex-1 min-w-0">
@@ -909,7 +1032,7 @@
                         color: "from-yellow-600 to-yellow-700",
                         action: () => navigate("/student/flashcards"),
                       },
-                    ].map((action, index) => (
+                    ].map((action) => (
                       <motion.div
                         key={action.title}
                         whileHover={{ scale: 1.02 }}
