--- conflicted
+++ resolved
@@ -1,351 +1,349 @@
-<<<<<<< HEAD
-=======
-﻿## Institute Enterprise Management System (IEMS)
-
-A comprehensive, modern enterprise-level management system for educational institutions built with React/TypeScript, Node.js, and Supabase.
-
-## 🚀 Features
-
-### 🔐 Authentication & Role-Based Access Control
-
-- **Multi-role Authentication**: Admin, Principal, Teacher, Student, Parent, HR, Finance, Support
-- **Role-based permissions** with hierarchical access control
-- **Student Package System**: Free, Silver, Gold tiers with feature restrictions
-- **Secure Registration**: Self-registration for Students and Parents only
-- **Staff Account Management**: Admin-controlled accounts for staff members
-- **Two-Factor Authentication** ready
-- **Password Reset** functionality
-
-### 📊 Student Package System
-
-- **🟢 Free Package**: Group classes only
-- **🟡 Silver Package**: Group classes + Learning resources
-- **🟡 Gold Package**: Full access to all features including one-to-one sessions and consultations
-
-### 🎨 Modern UI/UX
-
-- **Responsive Design**: Mobile-first approach with full device compatibility
-- **Framer Motion Animations**: Smooth transitions and micro-interactions
-- **Tailwind CSS**: Modern design system with custom components
-- **Accessibility**: WCAG compliant with keyboard navigation and screen reader support
-- **Dark Mode Ready**: Built-in support for theme switching
-
-### 👥 User Roles & Dashboards
-
-- **Admin**: Full system control and analytics
-- **Principal**: Academic oversight and management
-- **Teacher**: Class management and student interaction
-- **Student**: Learning resources and progress tracking
-- **Parent**: Child progress monitoring and communication
-- **HR**: Staff management and recruitment
-- **Finance**: Financial operations and billing
-- **Support**: Customer service and ticket management
-
-## 🛠️ Technology Stack
-
-| Layer            | Technology                         |
-| ---------------- | ---------------------------------- |
-| Frontend         | React 18, TypeScript, Tailwind CSS |
-| Backend          | Node.js, Express.js                |
-| Database         | Supabase (PostgreSQL)              |
-| Authentication   | Supabase Auth                      |
-| State Management | Zustand                            |
-| Forms            | React Hook Form                    |
-| Animations       | Framer Motion                      |
-| Icons            | Heroicons                          |
-| Notifications    | React Hot Toast                    |
-
-## 🚦 Getting Started
-
-### Prerequisites
-
-- Node.js 18+ and npm 8+
-- Supabase account
-
-### Installation
-
-1. **Clone the repository**
-
-   ```bash
-   git clone <repository-url>
-   cd LMS
-   ```
-
-2. **Install dependencies**
-
-   ```bash
-   npm install
-   ```
-
-3. **Environment Setup**
-   Create a `.env` file in the root directory with both Supabase and OpenRouter keys:
-
-   ```env
-   VITE_SUPABASE_URL=https://tspzdsawiabtdoaupymk.supabase.co
-   VITE_SUPABASE_ANON_KEY=your_supabase_anon_key
-   # OpenRouter API key used by the local API server (server/index.js)
-   OPENROUTER_API_KEY=sk-or-...
-   ```
-
-4. **Database Setup**
-   Create the following tables in your Supabase project:
-
-   ```sql
-   -- Profiles table
-   CREATE TABLE profiles (
-     id UUID DEFAULT gen_random_uuid() PRIMARY KEY,
-     user_id UUID REFERENCES auth.users(id) ON DELETE CASCADE,
-     first_name TEXT NOT NULL,
-     last_name TEXT NOT NULL,
-     full_name TEXT NOT NULL,
-     role TEXT NOT NULL CHECK (role IN ('admin', 'principal', 'teacher', 'student', 'parent', 'hr', 'finance', 'support')),
-     avatar_url TEXT,
-     phone TEXT,
-     address TEXT,
-     date_of_birth DATE,
-     gender TEXT CHECK (gender IN ('male', 'female', 'other')),
-     emergency_contact TEXT,
-     student_id TEXT UNIQUE,
-     package TEXT CHECK (package IN ('free', 'silver', 'gold')),
-     enrollment_date DATE,
-     class_id UUID,
-     employee_id TEXT UNIQUE,
-     department TEXT,
-     subjects TEXT[],
-     qualification TEXT,
-     experience_years INTEGER,
-     children_ids UUID[],
-     relationship TEXT,
-     hire_date DATE,
-     salary DECIMAL,
-     position TEXT,
-     is_active BOOLEAN DEFAULT TRUE,
-     last_login TIMESTAMP WITH TIME ZONE,
-     created_at TIMESTAMP WITH TIME ZONE DEFAULT NOW(),
-     updated_at TIMESTAMP WITH TIME ZONE DEFAULT NOW()
-   );
-
-   -- Row Level Security
-   ALTER TABLE profiles ENABLE ROW LEVEL SECURITY;
-
-   -- Policies
-   CREATE POLICY "Users can view their own profile" ON profiles FOR SELECT USING (auth.uid() = user_id);
-   CREATE POLICY "Users can update their own profile" ON profiles FOR UPDATE USING (auth.uid() = user_id);
-   ```
-
-5. **Start the development servers**
-
-   Run the Vite dev server and the local AI API server together:
-
-   ```bash
-   # Terminal 1 (API server)
-   npm run server
-
-   # Terminal 2 (Frontend)
-   npm run dev
-   ```
-
-   Or use the combined runner (requires concurrently):
-
-   ```bash
-   npm run dev
-   ```
-
-6. **Open your browser**
-   Navigate to `http://localhost:3000`
-
-### Database: Flash Cards (new)
-
-Run in Supabase SQL editor:
-
-```sql
-create table if not exists public.flashcard_sets (
-  id uuid primary key default gen_random_uuid(),
-  tutor_id uuid not null references public.profiles(id) on delete cascade,
-  title text not null,
-  subject text not null,
-  topic text,
-  is_active boolean not null default true,
-  created_at timestamptz not null default now(),
-  updated_at timestamptz not null default now()
-);
-
-create table if not exists public.flashcards (
-  id uuid primary key default gen_random_uuid(),
-  set_id uuid not null references public.flashcard_sets(id) on delete cascade,
-  front_text text not null,
-  back_text text not null,
-  card_order int not null default 0,
-  created_at timestamptz not null default now()
-);
-
-create index if not exists idx_flashcard_sets_tutor on public.flashcard_sets(tutor_id);
-create index if not exists idx_flashcards_set on public.flashcards(set_id);
-
--- RLS examples (enable as needed)
--- alter table public.flashcard_sets enable row level security;
--- alter table public.flashcards enable row level security;
--- Tutors can manage their own sets; students can read active sets
-```
-
-## 📱 Demo Credentials
-
-For testing purposes, you can use these demo credentials:
-
-| Role    | Email            | Password    |
-| ------- | ---------------- | ----------- |
-| Admin   | admin@iems.com   | password123 |
-| Student | student@iems.com | password123 |
-| Teacher | teacher@iems.com | password123 |
-| Parent  | parent@iems.com  | password123 |
-
-## 🏗️ Project Structure
-
-```
-src/
-├── components/           # Reusable UI components
-│   ├── layout/          # Layout components
-│   └── ui/              # Basic UI components
-├── contexts/            # React contexts
-├── hooks/               # Custom hooks
-├── lib/                 # Third-party library configurations
-├── pages/               # Page components
-│   ├── auth/           # Authentication pages
-│   └── dashboards/     # Role-specific dashboards
-├── types/               # TypeScript type definitions
-├── utils/               # Utility functions
-└── assets/              # Static assets
-```
-
-## 🔧 Development
-
-### Available Scripts
-
-```bash
-# Development
-npm run dev          # Start development server
-npm run build        # Build for production
-npm run preview      # Preview production build
-
-# Code Quality
-npm run lint         # Run ESLint
-npm run type-check   # Run TypeScript checker
-```
-
-### Component Development
-
-All components are built with:
-
-- **TypeScript** for type safety
-- **Tailwind CSS** for styling
-- **Framer Motion** for animations
-- **Accessibility** best practices
-
-## 🔐 Security Features
-
-- **Role-Based Access Control (RBAC)**
-- **Route Protection**
-- **Input Validation**
-- **SQL Injection Protection**
-- **XSS Prevention**
-- **CSRF Protection**
-- **Secure Session Management**
-
-## 📊 Package-Based Features
-
-The system implements a sophisticated package-based feature control:
-
-### Free Package (🟢)
-
-- Group classes access
-- Basic dashboard
-- Messaging system
-- Grade and attendance viewing
-
-### Silver Package (🟡)
-
-- All Free package features
-- Learning resources access
-- Enhanced dashboard
-- Priority support
-
-### Gold Package (🟡)
-
-- All Silver package features
-- One-to-one session booking
-- Consultation scheduling
-- Premium learning resources
-- Advanced analytics
-
-## 🎯 Key Features
-
-### Authentication
-
-- ✅ Multi-role login system
-- ✅ Self-registration for students and parents
-- ✅ Admin-controlled staff accounts
-- ✅ Package selection during registration
-- ✅ Password reset functionality
-
-### User Management
-
-- ✅ Role-based permissions
-- ✅ Profile management
-- ✅ Package-based feature access
-- ✅ Account activation/deactivation
-
-### UI/UX
-
-- ✅ Responsive design
-- ✅ Modern animations
-- ✅ Accessibility compliance
-- ✅ Toast notifications
-- ✅ Loading states
-
-### Dashboard Features
-
-- ✅ Role-specific dashboards
-- ✅ Package-aware UI rendering
-- ✅ Statistics and analytics
-- ✅ Quick actions
-- ✅ Recent activity feeds
-
-## 🚀 Future Enhancements
-
-- [ ] Real-time notifications
-- [ ] Video conferencing integration
-- [ ] Mobile app development
-- [ ] Advanced analytics
-- [ ] AI-powered features
-- [ ] Multi-language support
-- [ ] Offline mode
-- [ ] Advanced reporting
-
-## 📞 Support
-
-For support and questions:
-
-- Create an issue in the repository
-- Contact the development team
-- Check the documentation
-
-## 📄 License
-
-This project is licensed under the MIT License - see the LICENSE file for details.
-
-## 🤝 Contributing
-
-1. Fork the repository
-2. Create your feature branch (`git checkout -b feature/amazing-feature`)
-3. Commit your changes (`git commit -m 'Add some amazing feature'`)
-4. Push to the branch (`git push origin feature/amazing-feature`)
-5. Open a Pull Request
-
-## 👨‍💻 Development Team
-
-Built with ❤️ by the IEMS development team.
-
----
-
-**Note**: This is a demonstration project showcasing modern web development practices and enterprise-level architecture. It includes comprehensive authentication, role-based access control, and package-based feature management suitable for educational institutions.
->>>>>>> ebfdfd4e
+
+﻿## Institute Enterprise Management System (IEMS)
+
+A comprehensive, modern enterprise-level management system for educational institutions built with React/TypeScript, Node.js, and Supabase.
+
+## 🚀 Features
+
+### 🔐 Authentication & Role-Based Access Control
+
+- **Multi-role Authentication**: Admin, Principal, Teacher, Student, Parent, HR, Finance, Support
+- **Role-based permissions** with hierarchical access control
+- **Student Package System**: Free, Silver, Gold tiers with feature restrictions
+- **Secure Registration**: Self-registration for Students and Parents only
+- **Staff Account Management**: Admin-controlled accounts for staff members
+- **Two-Factor Authentication** ready
+- **Password Reset** functionality
+
+### 📊 Student Package System
+
+- **🟢 Free Package**: Group classes only
+- **🟡 Silver Package**: Group classes + Learning resources
+- **🟡 Gold Package**: Full access to all features including one-to-one sessions and consultations
+
+### 🎨 Modern UI/UX
+
+- **Responsive Design**: Mobile-first approach with full device compatibility
+- **Framer Motion Animations**: Smooth transitions and micro-interactions
+- **Tailwind CSS**: Modern design system with custom components
+- **Accessibility**: WCAG compliant with keyboard navigation and screen reader support
+- **Dark Mode Ready**: Built-in support for theme switching
+
+### 👥 User Roles & Dashboards
+
+- **Admin**: Full system control and analytics
+- **Principal**: Academic oversight and management
+- **Teacher**: Class management and student interaction
+- **Student**: Learning resources and progress tracking
+- **Parent**: Child progress monitoring and communication
+- **HR**: Staff management and recruitment
+- **Finance**: Financial operations and billing
+- **Support**: Customer service and ticket management
+
+## 🛠️ Technology Stack
+
+| Layer            | Technology                         |
+| ---------------- | ---------------------------------- |
+| Frontend         | React 18, TypeScript, Tailwind CSS |
+| Backend          | Node.js, Express.js                |
+| Database         | Supabase (PostgreSQL)              |
+| Authentication   | Supabase Auth                      |
+| State Management | Zustand                            |
+| Forms            | React Hook Form                    |
+| Animations       | Framer Motion                      |
+| Icons            | Heroicons                          |
+| Notifications    | React Hot Toast                    |
+
+## 🚦 Getting Started
+
+### Prerequisites
+
+- Node.js 18+ and npm 8+
+- Supabase account
+
+### Installation
+
+1. **Clone the repository**
+
+   ```bash
+   git clone <repository-url>
+   cd LMS
+   ```
+
+2. **Install dependencies**
+
+   ```bash
+   npm install
+   ```
+
+3. **Environment Setup**
+   Create a `.env` file in the root directory with both Supabase and OpenRouter keys:
+
+   ```env
+   VITE_SUPABASE_URL=https://tspzdsawiabtdoaupymk.supabase.co
+   VITE_SUPABASE_ANON_KEY=your_supabase_anon_key
+   # OpenRouter API key used by the local API server (server/index.js)
+   OPENROUTER_API_KEY=sk-or-...
+   ```
+
+4. **Database Setup**
+   Create the following tables in your Supabase project:
+
+   ```sql
+   -- Profiles table
+   CREATE TABLE profiles (
+     id UUID DEFAULT gen_random_uuid() PRIMARY KEY,
+     user_id UUID REFERENCES auth.users(id) ON DELETE CASCADE,
+     first_name TEXT NOT NULL,
+     last_name TEXT NOT NULL,
+     full_name TEXT NOT NULL,
+     role TEXT NOT NULL CHECK (role IN ('admin', 'principal', 'teacher', 'student', 'parent', 'hr', 'finance', 'support')),
+     avatar_url TEXT,
+     phone TEXT,
+     address TEXT,
+     date_of_birth DATE,
+     gender TEXT CHECK (gender IN ('male', 'female', 'other')),
+     emergency_contact TEXT,
+     student_id TEXT UNIQUE,
+     package TEXT CHECK (package IN ('free', 'silver', 'gold')),
+     enrollment_date DATE,
+     class_id UUID,
+     employee_id TEXT UNIQUE,
+     department TEXT,
+     subjects TEXT[],
+     qualification TEXT,
+     experience_years INTEGER,
+     children_ids UUID[],
+     relationship TEXT,
+     hire_date DATE,
+     salary DECIMAL,
+     position TEXT,
+     is_active BOOLEAN DEFAULT TRUE,
+     last_login TIMESTAMP WITH TIME ZONE,
+     created_at TIMESTAMP WITH TIME ZONE DEFAULT NOW(),
+     updated_at TIMESTAMP WITH TIME ZONE DEFAULT NOW()
+   );
+
+   -- Row Level Security
+   ALTER TABLE profiles ENABLE ROW LEVEL SECURITY;
+
+   -- Policies
+   CREATE POLICY "Users can view their own profile" ON profiles FOR SELECT USING (auth.uid() = user_id);
+   CREATE POLICY "Users can update their own profile" ON profiles FOR UPDATE USING (auth.uid() = user_id);
+   ```
+
+5. **Start the development servers**
+
+   Run the Vite dev server and the local AI API server together:
+
+   ```bash
+   # Terminal 1 (API server)
+   npm run server
+
+   # Terminal 2 (Frontend)
+   npm run dev
+   ```
+
+   Or use the combined runner (requires concurrently):
+
+   ```bash
+   npm run dev
+   ```
+
+6. **Open your browser**
+   Navigate to `http://localhost:3000`
+
+### Database: Flash Cards (new)
+
+Run in Supabase SQL editor:
+
+```sql
+create table if not exists public.flashcard_sets (
+  id uuid primary key default gen_random_uuid(),
+  tutor_id uuid not null references public.profiles(id) on delete cascade,
+  title text not null,
+  subject text not null,
+  topic text,
+  is_active boolean not null default true,
+  created_at timestamptz not null default now(),
+  updated_at timestamptz not null default now()
+);
+
+create table if not exists public.flashcards (
+  id uuid primary key default gen_random_uuid(),
+  set_id uuid not null references public.flashcard_sets(id) on delete cascade,
+  front_text text not null,
+  back_text text not null,
+  card_order int not null default 0,
+  created_at timestamptz not null default now()
+);
+
+create index if not exists idx_flashcard_sets_tutor on public.flashcard_sets(tutor_id);
+create index if not exists idx_flashcards_set on public.flashcards(set_id);
+
+-- RLS examples (enable as needed)
+-- alter table public.flashcard_sets enable row level security;
+-- alter table public.flashcards enable row level security;
+-- Tutors can manage their own sets; students can read active sets
+```
+
+## 📱 Demo Credentials
+
+For testing purposes, you can use these demo credentials:
+
+| Role    | Email            | Password    |
+| ------- | ---------------- | ----------- |
+| Admin   | admin@iems.com   | password123 |
+| Student | student@iems.com | password123 |
+| Teacher | teacher@iems.com | password123 |
+| Parent  | parent@iems.com  | password123 |
+
+## 🏗️ Project Structure
+
+```
+src/
+├── components/           # Reusable UI components
+│   ├── layout/          # Layout components
+│   └── ui/              # Basic UI components
+├── contexts/            # React contexts
+├── hooks/               # Custom hooks
+├── lib/                 # Third-party library configurations
+├── pages/               # Page components
+│   ├── auth/           # Authentication pages
+│   └── dashboards/     # Role-specific dashboards
+├── types/               # TypeScript type definitions
+├── utils/               # Utility functions
+└── assets/              # Static assets
+```
+
+## 🔧 Development
+
+### Available Scripts
+
+```bash
+# Development
+npm run dev          # Start development server
+npm run build        # Build for production
+npm run preview      # Preview production build
+
+# Code Quality
+npm run lint         # Run ESLint
+npm run type-check   # Run TypeScript checker
+```
+
+### Component Development
+
+All components are built with:
+
+- **TypeScript** for type safety
+- **Tailwind CSS** for styling
+- **Framer Motion** for animations
+- **Accessibility** best practices
+
+## 🔐 Security Features
+
+- **Role-Based Access Control (RBAC)**
+- **Route Protection**
+- **Input Validation**
+- **SQL Injection Protection**
+- **XSS Prevention**
+- **CSRF Protection**
+- **Secure Session Management**
+
+## 📊 Package-Based Features
+
+The system implements a sophisticated package-based feature control:
+
+### Free Package (🟢)
+
+- Group classes access
+- Basic dashboard
+- Messaging system
+- Grade and attendance viewing
+
+### Silver Package (🟡)
+
+- All Free package features
+- Learning resources access
+- Enhanced dashboard
+- Priority support
+
+### Gold Package (🟡)
+
+- All Silver package features
+- One-to-one session booking
+- Consultation scheduling
+- Premium learning resources
+- Advanced analytics
+
+## 🎯 Key Features
+
+### Authentication
+
+- ✅ Multi-role login system
+- ✅ Self-registration for students and parents
+- ✅ Admin-controlled staff accounts
+- ✅ Package selection during registration
+- ✅ Password reset functionality
+
+### User Management
+
+- ✅ Role-based permissions
+- ✅ Profile management
+- ✅ Package-based feature access
+- ✅ Account activation/deactivation
+
+### UI/UX
+
+- ✅ Responsive design
+- ✅ Modern animations
+- ✅ Accessibility compliance
+- ✅ Toast notifications
+- ✅ Loading states
+
+### Dashboard Features
+
+- ✅ Role-specific dashboards
+- ✅ Package-aware UI rendering
+- ✅ Statistics and analytics
+- ✅ Quick actions
+- ✅ Recent activity feeds
+
+## 🚀 Future Enhancements
+
+- [ ] Real-time notifications
+- [ ] Video conferencing integration
+- [ ] Mobile app development
+- [ ] Advanced analytics
+- [ ] AI-powered features
+- [ ] Multi-language support
+- [ ] Offline mode
+- [ ] Advanced reporting
+
+## 📞 Support
+
+For support and questions:
+
+- Create an issue in the repository
+- Contact the development team
+- Check the documentation
+
+## 📄 License
+
+This project is licensed under the MIT License - see the LICENSE file for details.
+
+## 🤝 Contributing
+
+1. Fork the repository
+2. Create your feature branch (`git checkout -b feature/amazing-feature`)
+3. Commit your changes (`git commit -m 'Add some amazing feature'`)
+4. Push to the branch (`git push origin feature/amazing-feature`)
+5. Open a Pull Request
+
+## 👨‍💻 Development Team
+
+Built with ❤️ by the IEMS development team.
+
+
+**Note**: This is a demonstration project showcasing modern web development practices and enterprise-level architecture. It includes comprehensive authentication, role-based access control, and package-based feature management suitable for educational institutions.
+