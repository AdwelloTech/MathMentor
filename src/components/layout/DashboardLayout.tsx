import React, { useState, useEffect } from "react";
import { Outlet, useNavigate, Link, useLocation } from "react-router-dom";
import { motion, AnimatePresence } from "framer-motion";
import {
  Bars3Icon,
  XMarkIcon,
  AcademicCapIcon,
  ArrowRightOnRectangleIcon,
  UserCircleIcon,
  BellIcon,
  Cog6ToothIcon,
  SparklesIcon,
  CalendarDaysIcon,
  UserGroupIcon,
  DocumentTextIcon,
  UserIcon,

  IdentificationIcon,

  CreditCardIcon,
<<<<<<< HEAD

=======
  BookOpenIcon,
>>>>>>> 75cd1ff3
} from "@heroicons/react/24/outline";
import { useAuth } from "@/contexts/AuthContext";
import { useAdmin } from "@/contexts/AdminContext";
import { getRoleDisplayName } from "@/utils/permissions";
import { db } from "@/lib/db";
import { supabase } from "@/lib/supabase";
import type { TutorApplication } from "@/types/auth";

const DashboardLayout: React.FC = () => {
  const [sidebarOpen, setSidebarOpen] = useState(false);
  const [tutorApplication, setTutorApplication] =
    useState<TutorApplication | null>(null);
  const [idVerification, setIdVerification] = useState<any>(null);
  const [loadingApplication, setLoadingApplication] = useState(false);
  const { user, profile, signOut } = useAuth();
  const { adminSession, isAdminLoggedIn, logoutAdmin } = useAdmin();
  const navigate = useNavigate();
  const location = useLocation();

  // Check tutor application and ID verification status on mount
  useEffect(() => {
    if (profile?.role === "tutor" && user) {
      checkTutorApplication();
      checkIDVerification();
    }
  }, [profile?.role, user]);

  const checkTutorApplication = async () => {
    if (!user) return;

    setLoadingApplication(true);
    try {
      const applications = await db.tutorApplications.getByUserId(user.id);
      // Get the most recent application
      const mostRecentApplication = applications?.[0] || null;
      setTutorApplication(mostRecentApplication);
    } catch (error) {
      console.error("Error checking tutor application:", error);
    } finally {
      setLoadingApplication(false);
    }
  };

  const checkIDVerification = async () => {
    if (!user || !profile) return;

    try {
      const { data, error } = await supabase
        .from('id_verifications')
        .select('*')
        .eq('user_id', profile.id) // Use profile.id instead of user.id
        .order('submitted_at', { ascending: false })
        .limit(1);

      if (error) {
        console.error("Error checking ID verification:", error);
        setIdVerification(null);
      } else {
        // Set the first record or null if no records found
        setIdVerification(data?.[0] || null);
      }
    } catch (error) {
      console.error("Error checking ID verification:", error);
      setIdVerification(null);
    }
  };

  const handleSignOut = async () => {
    if (isAdminLoggedIn) {
      // Admin logout
      await logoutAdmin();
      navigate("/admin/login");
    } else {
      // Regular user logout
      await signOut();
      navigate("/login");
    }
  };

  // Add admin-specific navigation
  const adminNavigation = [
    { name: "Dashboard", href: "/admin", icon: AcademicCapIcon },
    { name: "Manage Students", href: "/admin/students", icon: UserGroupIcon },
    { name: "Manage Tutors", href: "/admin/tutors", icon: UserIcon },
    {
      name: "Tutor Applications",
      href: "/admin/tutor-applications",
      icon: DocumentTextIcon,
    },
    {
      name: "ID Verifications",
      href: "/admin/id-verifications",
      icon: IdentificationIcon,
    },
    { name: "Profile", href: "/profile", icon: UserCircleIcon },
    { name: "Settings", href: "/settings", icon: Cog6ToothIcon },
  ];

  // Base navigation for all users
  const baseNavigation = [
    { name: "Dashboard", href: "/dashboard", icon: AcademicCapIcon },
    { name: "Profile", href: "/profile", icon: UserCircleIcon },
    { name: "Settings", href: "/settings", icon: Cog6ToothIcon },
  ];

  // Tutor-specific navigation items
  const tutorNavigationItems = [
    { name: "Schedule Class", href: "/schedule-class", icon: CalendarDaysIcon },
    { name: "Manage Classes", href: "/manage-classes", icon: CalendarDaysIcon },

    { name: "Quizzes", href: "/quizzes", icon: DocumentTextIcon },
    { name: "ID Verification", href: "/id-verification", icon: IdentificationIcon },

    {
      name: "Manage Materials",
      href: "/tutor/manage-materials",
      icon: DocumentTextIcon,
    },

  ];

  // Check if tutor navigation should be disabled
  const isTutorApproved = tutorApplication?.application_status === "approved";
  const isTutorPending = tutorApplication?.application_status === "pending";
  const isTutorRejected = tutorApplication?.application_status === "rejected";
  const isTutorActive = profile?.is_active !== false; // Default to true if not set
  
  // Check ID verification status
  const isIDVerificationApproved = idVerification?.verification_status === "approved";
  const isIDVerificationPending = idVerification?.verification_status === "pending";
  const isIDVerificationRejected = idVerification?.verification_status === "rejected";
  const hasIDVerification = !!idVerification;
  
  // Tutor features are only enabled when both application is approved AND ID verification is approved
  const areTutorFeaturesEnabled = isTutorApproved && isIDVerificationApproved && isTutorActive;

  // Build navigation based on user role
  const getNavigation = () => {
    // Student-specific navigation
    if (profile?.role === "student") {
      return [
        { name: "Dashboard", href: "/student", icon: AcademicCapIcon },
        {
          name: "Book a Session",
          href: "/student/book-session",
          icon: CalendarDaysIcon,
        },
        {
          name: "My Sessions",
          href: "/student/manage-sessions",
          icon: SparklesIcon,
        },
        {
          name: "Tutor Materials",
          href: "/student/tutor-materials",
          icon: BookOpenIcon,
        },
        {
          name: "Packages",
          href: "/student/packages",
          icon: CreditCardIcon,
        },
        { name: "Profile", href: "/profile", icon: UserCircleIcon },
        { name: "Settings", href: "/settings", icon: Cog6ToothIcon },
      ];
    }
    if (profile?.role === "admin" || isAdminLoggedIn) {
      return adminNavigation;
    }

    // For tutors, include tutor-specific items but mark them as disabled if not approved or inactive
    if (profile?.role === "tutor") {
      const navigationItems = [
        ...baseNavigation.slice(0, 1),
        ...tutorNavigationItems,
        ...baseNavigation.slice(1),
      ];

      // If tutor is not approved, inactive, or has no application, disable tutor-specific items
      if (!areTutorFeaturesEnabled) {
        return navigationItems.map((item) => {
          if (
            tutorNavigationItems.some(
              (tutorItem) => tutorItem.name === item.name
            )
          ) {
            return { ...item, disabled: true };
          }
          return item;
        });
      }

      return navigationItems;
    }

    // For students and other roles, only show base navigation
    return baseNavigation;
  };

  const navigation = getNavigation();

  // Use the dynamically built navigation
  const currentNavigation = navigation;

  const isActive = (href: string) => location.pathname === href;

  // Render navigation item with disabled state
  const renderNavigationItem = (item: any, index: number) => {
    const isDisabled = item.disabled;

    // Get tooltip message based on application status
    const getTooltipMessage = () => {
      if (profile?.role !== "tutor") return "";

      if (!isTutorActive) {
        return "Your account has been temporarily deactivated. This feature will be available once your account is reactivated.";
      }

      if (isTutorPending) {
        return "Your application is under review. This feature will be available once approved.";
      }
      
      if (isTutorRejected) {
        return "Your application was rejected. Please contact support for more information.";
      }
      
      if (!tutorApplication) {
        return "Please submit a tutor application first.";
      }
      
      if (isTutorApproved && !hasIDVerification) {
        return "Your application is approved! Please complete ID verification to access tutor features.";
      }
      
      if (isTutorApproved && isIDVerificationPending) {
        return "Your ID verification is under review. This feature will be available once approved.";
      }
      
      if (isTutorApproved && isIDVerificationRejected) {
        return "Your ID verification was rejected. Please resubmit with correct documents.";
      }
      
      return "Application pending approval";
    };

    return (
      <motion.li
        key={item.name}
        initial={{ opacity: 0, x: -20 }}
        animate={{ opacity: 1, x: 0 }}
        transition={{ duration: 0.5, delay: index * 0.1 }}
      >
        {isDisabled ? (
          // Disabled navigation item
          <div
            className={`group flex gap-x-3 rounded-2xl p-4 text-sm leading-6 font-medium transition-all duration-300 relative overflow-hidden border cursor-not-allowed ${
              isActive(item.href)
                ? "text-gray-400 bg-gray-100 shadow-lg border-gray-300"
                : "text-gray-400 bg-gray-50 border-gray-200"
            }`}
            title={getTooltipMessage()}
          >
            <motion.div
              className="relative opacity-50"
              whileHover={{ scale: 1.0 }}
              transition={{
                duration: 0.8,
                type: "spring",
                stiffness: 200,
              }}
            >
              <item.icon className="h-5 w-5 shrink-0 drop-shadow-sm" />
            </motion.div>
            <span className="opacity-50">{item.name}</span>
            {isTutorPending && (
              <motion.div
                className="absolute top-2 right-2 w-2 h-2 bg-yellow-500 rounded-full"
                animate={{ scale: [1, 1.2, 1] }}
                transition={{
                  duration: 2,
                  repeat: Infinity,
                  ease: "easeInOut",
                }}
              />
            )}
            {isTutorRejected && (
              <motion.div
                className="absolute top-2 right-2 w-2 h-2 bg-red-500 rounded-full"
                animate={{ scale: [1, 1.2, 1] }}
                transition={{
                  duration: 2,
                  repeat: Infinity,
                  ease: "easeInOut",
                }}
              />
            )}
            {isTutorApproved && isIDVerificationPending && (
              <motion.div
                className="absolute top-2 right-2 w-2 h-2 bg-blue-500 rounded-full"
                animate={{ scale: [1, 1.2, 1] }}
                transition={{
                  duration: 2,
                  repeat: Infinity,
                  ease: "easeInOut",
                }}
              />
            )}
            {isTutorApproved && isIDVerificationRejected && (
              <motion.div
                className="absolute top-2 right-2 w-2 h-2 bg-red-500 rounded-full"
                animate={{ scale: [1, 1.2, 1] }}
                transition={{
                  duration: 2,
                  repeat: Infinity,
                  ease: "easeInOut",
                }}
              />
            )}
            {/* Status indicator text */}
            <div className="absolute bottom-1 right-2 text-xs opacity-60">
              {isTutorPending && "App Pending"}
              {isTutorRejected && "App Rejected"}
              {!tutorApplication && "No App"}
              {isTutorApproved && !hasIDVerification && "Need ID"}
              {isTutorApproved && isIDVerificationPending && "ID Pending"}
              {isTutorApproved && isIDVerificationRejected && "ID Rejected"}
            </div>
          </div>
        ) : (
          // Enabled navigation item
          <Link
            to={item.href}
            className={`group flex gap-x-3 rounded-2xl p-4 text-sm leading-6 font-medium transition-all duration-300 relative overflow-hidden border ${
              isActive(item.href)
                ? "text-blue-700 bg-gradient-to-r from-blue-100 via-blue-50 to-indigo-100 shadow-lg border-blue-300"
                : "text-gray-700 hover:text-blue-700 hover:bg-gradient-to-r hover:from-blue-50 hover:via-indigo-50 hover:to-purple-50 border-transparent hover:border-blue-200"
            }`}
            onClick={() => setSidebarOpen(false)}
          >
            <motion.div
              className="relative"
              whileHover={{ rotate: 360, scale: 1.2 }}
              transition={{
                duration: 0.8,
                type: "spring",
                stiffness: 200,
              }}
            >
              <item.icon className="h-5 w-5 shrink-0 drop-shadow-sm" />
              {isActive(item.href) && (
                <motion.div
                  className="absolute -top-1 -right-1 w-3 h-3 bg-gradient-to-r from-blue-500 to-purple-600 rounded-full shadow-lg"
                  initial={{ scale: 0 }}
                  animate={{ scale: 1 }}
                  transition={{
                    type: "spring",
                    stiffness: 500,
                  }}
                />
              )}
            </motion.div>
            <span>{item.name}</span>
            {isActive(item.href) && (
              <motion.div
                className="absolute inset-0 bg-gradient-to-r from-blue-200/20 to-purple-200/20 rounded-xl"
                initial={{ opacity: 0 }}
                animate={{ opacity: 1 }}
                transition={{ duration: 0.3 }}
              />
            )}
          </Link>
        )}
      </motion.li>
    );
  };

  return (
    <div className="min-h-screen bg-gray-50">
      {/* Mobile sidebar */}
      <AnimatePresence>
        {sidebarOpen && (
          <motion.div
            className="relative z-50 lg:hidden"
            initial={{ opacity: 0 }}
            animate={{ opacity: 1 }}
            exit={{ opacity: 0 }}
            transition={{ duration: 0.2 }}
          >
            <motion.div
              className="fixed inset-0 bg-gray-900/80"
              initial={{ opacity: 0 }}
              animate={{ opacity: 1 }}
              exit={{ opacity: 0 }}
              onClick={() => setSidebarOpen(false)}
            />

            <motion.div
              className="fixed inset-0 flex"
              initial={{ x: "-100%" }}
              animate={{ x: 0 }}
              exit={{ x: "-100%" }}
              transition={{ type: "spring", damping: 25, stiffness: 200 }}
            >
              <div className="relative mr-16 flex w-full max-w-xs flex-1">
                <div className="absolute left-full top-0 flex w-16 justify-center pt-5">
                  <button
                    type="button"
                    className="-m-2.5 p-2.5"
                    onClick={() => setSidebarOpen(false)}
                  >
                    <XMarkIcon className="h-6 w-6 text-white" />
                  </button>
                </div>

                <div className="flex grow flex-col gap-y-5 overflow-y-auto bg-gradient-to-br from-white via-blue-50 to-indigo-100 px-6 pb-4 shadow-xl backdrop-blur-sm">
                  <motion.div
                    className="flex h-16 shrink-0 items-center"
                    initial={{ opacity: 0, y: -20 }}
                    animate={{ opacity: 1, y: 0 }}
                    transition={{ duration: 0.6 }}
                  >
                    <motion.div
                      className="flex items-center"
                      whileHover={{ scale: 1.05 }}
                      transition={{ type: "spring", stiffness: 300 }}
                    >
                      <motion.div
                        animate={{ rotate: [0, 5, -5, 0] }}
                        transition={{
                          duration: 3,
                          repeat: Infinity,
                          ease: "easeInOut",
                        }}
                      >
                        <AcademicCapIcon className="h-8 w-8 text-blue-600" />
                      </motion.div>
                      <motion.span
                        className="ml-2 text-xl font-bold bg-gradient-to-r from-blue-600 to-purple-600 bg-clip-text text-transparent"
                        initial={{ opacity: 0, x: -10 }}
                        animate={{ opacity: 1, x: 0 }}
                        transition={{ duration: 0.6, delay: 0.2 }}
                      >
                        IEMS
                      </motion.span>
                      <motion.div
                        className="ml-2"
                        animate={{ scale: [1, 1.2, 1] }}
                        transition={{
                          duration: 2,
                          repeat: Infinity,
                          ease: "easeInOut",
                        }}
                      >
                        <SparklesIcon className="h-4 w-4 text-yellow-500" />
                      </motion.div>
                    </motion.div>
                  </motion.div>

                  <nav className="flex flex-1 flex-col">
                    <ul role="list" className="flex flex-1 flex-col gap-y-7">
                      <li>
                        <ul role="list" className="-mx-2 space-y-2">
                          {currentNavigation.map((item, index) =>
                            renderNavigationItem(item, index)
                          )}
                        </ul>
                      </li>
                    </ul>
                  </nav>
                </div>
              </div>
            </motion.div>
          </motion.div>
        )}
      </AnimatePresence>

      {/* Static sidebar for desktop */}
      <div className="hidden lg:fixed lg:inset-y-0 lg:z-50 lg:flex lg:w-64 lg:flex-col">
        <div className="flex grow flex-col gap-y-5 overflow-y-auto border-r border-blue-200 bg-gradient-to-br from-white via-blue-50 to-indigo-100 px-6 pb-4 shadow-xl backdrop-blur-sm">
          <motion.div
            className="flex h-16 shrink-0 items-center"
            initial={{ opacity: 0, y: -20 }}
            animate={{ opacity: 1, y: 0 }}
            transition={{ duration: 0.6 }}
          >
            <motion.div
              className="flex items-center"
              whileHover={{ scale: 1.05 }}
              transition={{ type: "spring", stiffness: 300 }}
            >
              <motion.div
                className="relative"
                animate={{ rotate: [0, 8, -8, 0] }}
                transition={{
                  duration: 4,
                  repeat: Infinity,
                  ease: "easeInOut",
                }}
              >
                <AcademicCapIcon className="h-8 w-8 text-blue-600 drop-shadow-lg" />
                <motion.div
                  className="absolute -top-1 -right-1 w-3 h-3 bg-gradient-to-r from-yellow-400 to-orange-500 rounded-full"
                  animate={{ scale: [1, 1.3, 1], opacity: [0.7, 1, 0.7] }}
                  transition={{
                    duration: 2,
                    repeat: Infinity,
                    ease: "easeInOut",
                  }}
                />
              </motion.div>
              <motion.span
                className="ml-2 text-xl font-bold bg-gradient-to-r from-blue-600 via-purple-600 to-indigo-600 bg-clip-text text-transparent drop-shadow-sm"
                initial={{ opacity: 0, x: -10 }}
                animate={{ opacity: 1, x: 0 }}
                transition={{ duration: 0.6, delay: 0.2 }}
              >
                IEMS
              </motion.span>
              <motion.div
                className="ml-2"
                animate={{ scale: [1, 1.3, 1], rotate: [0, 10, -10, 0] }}
                transition={{
                  duration: 2.5,
                  repeat: Infinity,
                  ease: "easeInOut",
                }}
              >
                <SparklesIcon className="h-4 w-4 text-yellow-500 drop-shadow-md" />
              </motion.div>
            </motion.div>
          </motion.div>

          <nav className="flex flex-1 flex-col">
            <ul role="list" className="flex flex-1 flex-col gap-y-7">
              <li>
                <ul role="list" className="-mx-2 space-y-2">
                  {currentNavigation.map((item, index) =>
                    renderNavigationItem(item, index)
                  )}
                </ul>
              </li>
            </ul>
          </nav>
        </div>
      </div>

      <div className="lg:pl-64">
        {/* Header */}
        <motion.div
          className="sticky top-0 z-40 flex h-16 shrink-0 items-center gap-x-4 border-b border-blue-200 bg-gradient-to-r from-white via-blue-50 to-indigo-100 px-4 shadow-xl backdrop-blur-sm sm:gap-x-6 sm:px-6 lg:px-8"
          initial={{ opacity: 0, y: -20 }}
          animate={{ opacity: 1, y: 0 }}
          transition={{ duration: 0.6 }}
        >
          <motion.button
            type="button"
            className="-m-2.5 p-2.5 text-gray-700 lg:hidden hover:bg-blue-100 rounded-lg transition-colors duration-200"
            onClick={() => setSidebarOpen(true)}
            whileHover={{ scale: 1.1 }}
            whileTap={{ scale: 0.9 }}
          >
            <Bars3Icon className="h-6 w-6" />
          </motion.button>

          <div className="h-6 w-px bg-gray-200 lg:hidden" />

          <div className="flex flex-1 gap-x-4 self-stretch lg:gap-x-6">
            <motion.div
              className="relative flex flex-1 items-center"
              initial={{ opacity: 0, x: -20 }}
              animate={{ opacity: 1, x: 0 }}
              transition={{ duration: 0.6, delay: 0.2 }}
            >
              <h1 className="text-lg font-semibold bg-gradient-to-r from-gray-900 to-blue-600 bg-clip-text text-transparent">
                {profile?.role && getRoleDisplayName(profile.role)} Dashboard
              </h1>
            </motion.div>
            <div className="flex items-center gap-x-4 lg:gap-x-6">
              {/* Tutor Application Status Indicator */}
              {profile?.role === "tutor" && (
                <>
                  {loadingApplication ? (
                    <motion.div
                      initial={{ opacity: 0, scale: 0.8 }}
                      animate={{ opacity: 1, scale: 1 }}
                      transition={{ duration: 0.3 }}
                      className="px-3 py-1 rounded-full text-xs font-medium bg-gray-100 text-gray-800 border border-gray-200"
                    >
                      <div className="flex items-center gap-1">
                        <div className="w-2 h-2 bg-gray-500 rounded-full animate-pulse"></div>
                        <span>Checking Status...</span>
                      </div>
                    </motion.div>
                  ) : (
                    tutorApplication && (
                      <motion.div
                        initial={{ opacity: 0, scale: 0.8 }}
                        animate={{ opacity: 1, scale: 1 }}
                        transition={{ duration: 0.3 }}
                        className={`px-3 py-1 rounded-full text-xs font-medium ${
                          isTutorApproved
                            ? "bg-green-100 text-green-800 border border-green-200"
                            : isTutorPending
                            ? "bg-yellow-100 text-yellow-800 border border-yellow-200"
                            : isTutorRejected
                            ? "bg-red-100 text-red-800 border border-red-200"
                            : "bg-gray-100 text-gray-800 border border-gray-200"
                        }`}
                      >
                        {isTutorApproved && (
                          <div className="flex items-center gap-1">
                            <div className="w-2 h-2 bg-green-500 rounded-full"></div>
                            <span>Approved</span>
                          </div>
                        )}
                        {isTutorPending && (
                          <div className="flex items-center gap-1">
                            <div className="w-2 h-2 bg-yellow-500 rounded-full animate-pulse"></div>
                            <span>Pending Review</span>
                          </div>
                        )}
                        {isTutorRejected && (
                          <div className="flex items-center gap-1">
                            <div className="w-2 h-2 bg-red-500 rounded-full"></div>
                            <span>Application Rejected</span>
                          </div>
                        )}
                      </motion.div>
                    )
                  )}
                </>
              )}

              <motion.button
                type="button"
                className="-m-2.5 p-2.5 text-gray-400 hover:text-blue-600 hover:bg-blue-100 rounded-lg transition-all duration-200"
                whileHover={{ scale: 1.1, rotate: 5 }}
                whileTap={{ scale: 0.9 }}
              >
                <BellIcon className="h-6 w-6" />
              </motion.button>

              <div className="hidden lg:block lg:h-6 lg:w-px lg:bg-gray-200" />

              <motion.div
                className="relative"
                whileHover={{ scale: 1.05 }}
                transition={{ type: "spring", stiffness: 300 }}
              >
                <button
                  type="button"
                  className="-m-1.5 flex items-center p-1.5 hover:bg-blue-100 rounded-lg transition-colors duration-200"
                  onClick={handleSignOut}
                >
                  <span className="sr-only">Sign out</span>
                  <div className="flex items-center gap-x-2">
                    <motion.span
                      className="text-sm font-semibold leading-6 text-gray-900"
                      whileHover={{ color: "#2563eb" }}
                    >
                      {profile?.full_name}
                    </motion.span>
                    <motion.div
                      whileHover={{ rotate: 180 }}
                      transition={{ duration: 0.3 }}
                    >
                      <ArrowRightOnRectangleIcon className="h-5 w-5 text-gray-400" />
                    </motion.div>
                  </div>
                </button>
              </motion.div>
            </div>
          </div>
        </motion.div>

        {/* Main content */}
        <main className="py-10">
          <div className="px-4 sm:px-6 lg:px-8">
            <motion.div
              initial={{ opacity: 0, y: 20 }}
              animate={{ opacity: 1, y: 0 }}
              transition={{ duration: 0.5 }}
            >
              <Outlet />
            </motion.div>
          </div>
        </main>
      </div>
    </div>
  );
};

export default DashboardLayout;<|MERGE_RESOLUTION|>--- conflicted
+++ resolved
@@ -18,11 +18,7 @@
   IdentificationIcon,
 
   CreditCardIcon,
-<<<<<<< HEAD
-
-=======
   BookOpenIcon,
->>>>>>> 75cd1ff3
 } from "@heroicons/react/24/outline";
 import { useAuth } from "@/contexts/AuthContext";
 import { useAdmin } from "@/contexts/AdminContext";
