import React, { useState, useEffect } from "react";
import { motion } from "framer-motion";
import { useNavigate } from "react-router-dom";
import { useAuth } from "@/contexts/AuthContext";
import {
  PlusIcon,
  PencilIcon,
  TrashIcon,
  EyeIcon,
  AcademicCapIcon,
  ClockIcon,
  UserGroupIcon,
  ChartBarIcon,
  DocumentTextIcon,
  CheckCircleIcon,
  XCircleIcon,
} from "@heroicons/react/24/outline";
import LoadingSpinner from "@/components/ui/LoadingSpinner";
import { quizService } from "@/lib/quizService";
import type { Quiz, QuizStats } from "@/types/quiz";
import toast from "react-hot-toast";
import { getGradeLevelDisplayName } from "@/lib/gradeLevels";

const QuizManagementPage: React.FC = () => {
  const navigate = useNavigate();
  const { profile } = useAuth();
  const [quizzes, setQuizzes] = useState<Quiz[]>([]);
  const [stats, setStats] = useState<QuizStats | null>(null);
  const [loading, setLoading] = useState(true);
  const [deletingQuiz, setDeletingQuiz] = useState<string | null>(null);

  useEffect(() => {
    if (profile) {
      loadQuizzes();
      loadStats();
    }
  }, [profile]);

  const loadQuizzes = async () => {
    try {
      const data = await quizService.quizzes.getByTutorId(profile!.id);
      setQuizzes(data);
    } catch (error) {
      console.error("Error loading quizzes:", error);
    } finally {
      setLoading(false);
    }
  };

  const loadStats = async () => {
    try {
      const data = await quizService.stats.getTutorStats(profile!.id);
      setStats(data);
    } catch (error) {
      console.error("Error loading stats:", error);
    }
  };

  const handleDeleteQuiz = async (quizId: string) => {
    if (
      !confirm(
        "Are you sure you want to delete this quiz? This action cannot be undone."
      )
    ) {
      return;
    }

    setDeletingQuiz(quizId);
    try {
      await quizService.quizzes.delete(quizId);
      setQuizzes(quizzes.filter((quiz) => quiz.id !== quizId));
      loadStats(); // Refresh stats
      toast.success("Quiz deleted successfully!");
    } catch (error) {
      console.error("Error deleting quiz:", error);
      toast.error("Failed to delete quiz. Please try again.");
    } finally {
      setDeletingQuiz(null);
    }
  };

  const handleToggleActive = async (quiz: Quiz) => {
    try {
      await quizService.quizzes.update(quiz.id, { is_active: !quiz.is_active });
      setQuizzes(
        quizzes.map((q) =>
          q.id === quiz.id ? { ...q, is_active: !q.is_active } : q
        )
      );
      loadStats(); // Refresh stats
      toast.success("Quiz status updated successfully!");
    } catch (error) {
      console.error("Error updating quiz:", error);
      toast.error("Failed to update quiz status. Please try again.");
    }
  };

  if (loading) {
    return (
      <div className="flex justify-center items-center py-12">
        <LoadingSpinner size="lg" />
      </div>
    );
  }

  return (
    <div className="min-h-screen bg-[#D5FFC5] relative overflow-hidden">
      {/* Animated background elements */}
      <div className="absolute inset-0 bg-[radial-gradient(circle_at_50%_50%,rgba(34,197,94,0.03),transparent_50%)]"></div>

      {/* Floating decorative elements */}
      <div className="absolute top-20 left-10 w-32 h-32 bg-gradient-to-r from-green-400/10 to-yellow-400/10 rounded-full blur-3xl animate-pulse"></div>
      <div
        className="absolute top-40 right-20 w-24 h-24 bg-gradient-to-r from-yellow-400/10 to-green-400/10 rounded-full blur-2xl animate-pulse"
        style={{ animationDelay: "1s" }}
      ></div>
      <div
        className="absolute bottom-20 left-1/4 w-40 h-40 bg-gradient-to-r from-green-300/5 to-yellow-300/5 rounded-full blur-3xl animate-pulse"
        style={{ animationDelay: "2s" }}
      ></div>

      <div className="relative z-10 max-w-7xl mx-auto px-6 py-12 space-y-8">
        {/* Header */}
        <motion.div
          initial={{ opacity: 0, y: -20 }}
          animate={{ opacity: 1, y: 0 }}
          className="text-center"
        >
          <h1 className="text-4xl font-bold text-gray-900 mb-4">
            Quiz Management
          </h1>
          <p className="text-lg text-gray-600 max-w-2xl mx-auto">
            Create and manage quizzes with up to 40 questions for your students
          </p>
        </motion.div>

        {/* Create Quiz Button */}
        <motion.div
          initial={{ opacity: 0, y: 20 }}
          animate={{ opacity: 1, y: 0 }}
          transition={{ delay: 0.1 }}
          className="flex justify-center"
        >
          <motion.button
            whileHover={{ scale: 1.02, y: -2 }}
            whileTap={{ scale: 0.98 }}
            onClick={() => navigate("/create-quiz")}
            className="bg-gradient-to-r from-[#199421] to-[#94DF4A] text-white px-8 py-3 rounded-xl font-semibold shadow-[0_2px_2px_0_#16803D] hover:shadow-xl hover:-translate-y-1 transition-all duration-300 inline-flex items-center"
          >
            <PlusIcon className="h-5 w-5 mr-2" />
            Create Quiz
          </motion.button>
        </motion.div>

        {/* Stats Cards */}
        {stats && (
          <motion.div
            initial={{ opacity: 0, y: 20 }}
            animate={{ opacity: 1, y: 0 }}
            transition={{ delay: 0.2 }}
            className="grid grid-cols-1 md:grid-cols-2 lg:grid-cols-5 gap-6"
          >
            <motion.div
              whileHover={{ scale: 1.02, y: -5 }}
              className="bg-white p-6 rounded-xl shadow-[0_2px_2px_0_#16803D] border-0 transition-all hover:shadow-xl hover:-translate-y-1 duration-300"
            >
              <div className="flex items-center">
                <div className="bg-blue-100 w-12 h-12 rounded-xl flex items-center justify-center mr-4">
                  <DocumentTextIcon className="h-6 w-6 text-blue-600" />
                </div>
                <div>
                  <p className="text-sm font-medium text-gray-600">
                    Total Quizzes
                  </p>
                  <p className="text-2xl font-bold text-gray-900">
                    {stats.total_quizzes}
                  </p>
                </div>
              </div>
            </motion.div>

            <motion.div
              whileHover={{ scale: 1.02, y: -5 }}
              className="bg-white p-6 rounded-xl shadow-[0_2px_2px_0_#16803D] border-0 transition-all hover:shadow-xl hover:-translate-y-1 duration-300"
            >
              <div className="flex items-center">
                <div className="bg-green-100 w-12 h-12 rounded-xl flex items-center justify-center mr-4">
                  <CheckCircleIcon className="h-6 w-6 text-green-600" />
                </div>
                <div>
                  <p className="text-sm font-medium text-gray-600">
                    Active Quizzes
                  </p>
                  <p className="text-2xl font-bold text-gray-900">
                    {stats.active_quizzes}
                  </p>
                </div>
              </div>
            </motion.div>

            <motion.div
              whileHover={{ scale: 1.02, y: -5 }}
              className="bg-white p-6 rounded-xl shadow-[0_2px_2px_0_#16803D] border-0 transition-all hover:shadow-xl hover:-translate-y-1 duration-300"
            >
              <div className="flex items-center">
                <div className="bg-purple-100 w-12 h-12 rounded-xl flex items-center justify-center mr-4">
                  <AcademicCapIcon className="h-6 w-6 text-purple-600" />
                </div>
                <div>
                  <p className="text-sm font-medium text-gray-600">
                    Total Attempts
                  </p>
                  <p className="text-2xl font-bold text-gray-900">
                    {stats.total_attempts}
                  </p>
                </div>
              </div>
            </motion.div>

            <motion.div
              whileHover={{ scale: 1.02, y: -5 }}
              className="bg-white p-6 rounded-xl shadow-[0_2px_2px_0_#16803D] border-0 transition-all hover:shadow-xl hover:-translate-y-1 duration-300"
            >
              <div className="flex items-center">
                <div className="bg-yellow-100 w-12 h-12 rounded-xl flex items-center justify-center mr-4">
                  <ChartBarIcon className="h-6 w-6 text-yellow-600" />
                </div>
                <div>
                  <p className="text-sm font-medium text-gray-600">Avg Score</p>
                  <p className="text-2xl font-bold text-gray-900">
                    {stats.average_score}%
                  </p>
                </div>
              </div>
            </motion.div>

            <motion.div
              whileHover={{ scale: 1.02, y: -5 }}
              className="bg-white p-6 rounded-xl shadow-[0_2px_2px_0_#16803D] border-0 transition-all hover:shadow-xl hover:-translate-y-1 duration-300"
            >
              <div className="flex items-center">
                <div className="bg-indigo-100 w-12 h-12 rounded-xl flex items-center justify-center mr-4">
                  <UserGroupIcon className="h-6 w-6 text-indigo-600" />
                </div>
                <div>
                  <p className="text-sm font-medium text-gray-600">Students</p>
                  <p className="text-2xl font-bold text-gray-900">
                    {stats.total_students}
                  </p>
                </div>
              </div>
            </motion.div>
          </motion.div>
        )}

        {/* Quizzes List */}
        <motion.div
          initial={{ opacity: 0, y: 20 }}
          animate={{ opacity: 1, y: 0 }}
          transition={{ delay: 0.3 }}
          className="bg-white rounded-xl shadow-[0_2px_2px_0_#16803D] border-0"
        >
          <div className="p-6 border-b border-gray-200">
            <h2 className="text-xl font-semibold text-gray-900 flex items-center space-x-2">
              <div className="bg-[#16803D] w-8 h-8 rounded-lg flex items-center justify-center">
                <DocumentTextIcon className="w-4 h-4 text-white" />
              </div>
              <span>Your Quizzes</span>
            </h2>
          </div>

          {quizzes.length === 0 ? (
            <div className="p-12 text-center">
              <div className="bg-gray-100 w-16 h-16 rounded-full flex items-center justify-center mx-auto mb-4">
                <DocumentTextIcon className="h-8 w-8 text-gray-400" />
              </div>
              <h3 className="text-lg font-medium text-gray-900 mb-2">
                No quizzes yet
              </h3>
              <p className="text-gray-600 mb-6">
                Create your first quiz to start assessing your students'
                knowledge.
              </p>
              <button
                onClick={() => navigate("/create-quiz")}
                className="bg-gradient-to-r from-[#199421] to-[#94DF4A] text-white px-6 py-2 rounded-xl font-semibold shadow-[0_2px_2px_0_#16803D] hover:shadow-xl hover:-translate-y-1 transition-all duration-300 inline-flex items-center"
              >
                <PlusIcon className="h-4 w-4 mr-2" />
                Create Your First Quiz
              </button>
            </div>
          ) : (
            <div className="overflow-x-auto">
              <table className="min-w-full divide-y divide-gray-200">
                <thead className="bg-gray-50">
                  <tr>
                    <th className="px-6 py-3 text-left text-xs font-medium text-gray-500 uppercase tracking-wider">
                      Quiz Details
                    </th>
                    <th className="px-6 py-3 text-left text-xs font-medium text-gray-500 uppercase tracking-wider">
                      Subject & Grade
                    </th>
                    <th className="px-6 py-3 text-left text-xs font-medium text-gray-500 uppercase tracking-wider">
                      Questions & Time
                    </th>
                    <th className="px-6 py-3 text-left text-xs font-medium text-gray-500 uppercase tracking-wider">
                      Status
                    </th>
                    <th className="px-6 py-3 text-left text-xs font-medium text-gray-500 uppercase tracking-wider">
                      Created
                    </th>
                    <th className="px-6 py-3 text-right text-xs font-medium text-gray-500 uppercase tracking-wider">
                      Actions
                    </th>
                  </tr>
                </thead>
                <tbody className="bg-white divide-y divide-gray-200">
                  {quizzes.map((quiz) => (
                    <tr
                      key={quiz.id}
                      className="hover:bg-gray-50 transition-colors"
                    >
                      <td className="px-6 py-4 whitespace-nowrap">
                        <div>
                          <div className="text-sm font-medium text-gray-900">
                            {quiz.title}
                          </div>
                          <div className="text-sm text-gray-500">
                            {quiz.description || "No description"}
                          </div>
                        </div>
                      </td>
                      <td className="px-6 py-4 whitespace-nowrap">
                        <div className="text-sm text-gray-900">
                          {quiz.subject}
                        </div>
                        <div className="text-sm text-gray-500">
                          {quiz.grade_level || "All grades"}
                        </div>
<<<<<<< HEAD
                      </div>
                    </td>
                    <td className="px-6 py-4 whitespace-nowrap">
                      <div className="text-sm text-gray-900">
                        {quiz.subject}
                      </div>
                      <div className="text-sm text-gray-500">
                        {getGradeLevelDisplayName(quiz.grade_level)}
                      </div>
                    </td>
                    <td className="px-6 py-4 whitespace-nowrap">
                      <div className="text-sm text-gray-900">
                        {quiz.total_questions} questions • {quiz.total_points}{" "}
                        points
                      </div>
                      <div className="text-sm text-gray-500">
                        {quiz.time_limit_minutes} minutes
                      </div>
                    </td>
                    <td className="px-6 py-4 whitespace-nowrap">
                      <span
                        className={`inline-flex px-2 py-1 text-xs font-semibold rounded-full ${
                          quiz.is_active
                            ? "bg-green-100 text-green-800"
                            : "bg-red-100 text-red-800"
                        }`}
                      >
                        {quiz.is_active ? "Active" : "Inactive"}
                      </span>
                    </td>
                    <td className="px-6 py-4 whitespace-nowrap text-sm text-gray-500">
                      {new Date(quiz.created_at).toLocaleDateString()}
                    </td>
                    <td className="px-6 py-4 whitespace-nowrap text-right text-sm font-medium">
                      <div className="flex items-center justify-end space-x-2">
                        <button
                          onClick={() => navigate(`/quiz/${quiz.id}`)}
                          className="text-blue-600 hover:text-blue-900"
                          title="View Quiz"
                        >
                          <EyeIcon className="h-4 w-4" />
                        </button>
                        <button
                          onClick={() => navigate(`/quiz/${quiz.id}/responses`)}
                          className="text-indigo-600 hover:text-indigo-900"
                          title="View Responses"
                        >
                          <DocumentTextIcon className="h-4 w-4" />
                        </button>
                        <button
                          onClick={() => navigate(`/edit-quiz/${quiz.id}`)}
                          className="text-indigo-600 hover:text-indigo-900"
                          title="Edit Quiz"
                        >
                          <PencilIcon className="h-4 w-4" />
                        </button>
                        <button
                          onClick={() => handleToggleActive(quiz)}
                          className={`${
=======
                      </td>
                      <td className="px-6 py-4 whitespace-nowrap">
                        <div className="text-sm text-gray-900">
                          {quiz.total_questions} questions • {quiz.total_points}{" "}
                          points
                        </div>
                        <div className="text-sm text-gray-500">
                          {quiz.time_limit_minutes} minutes
                        </div>
                      </td>
                      <td className="px-6 py-4 whitespace-nowrap">
                        <span
                          className={`inline-flex px-3 py-1 text-xs font-semibold rounded-full ${
>>>>>>> 424e88bb
                            quiz.is_active
                              ? "bg-green-100 text-green-800 border border-green-200"
                              : "bg-red-100 text-red-800 border border-red-200"
                          }`}
                        >
                          {quiz.is_active ? "Active" : "Inactive"}
                        </span>
                      </td>
                      <td className="px-6 py-4 whitespace-nowrap text-sm text-gray-500">
                        {new Date(quiz.created_at).toLocaleDateString()}
                      </td>
                      <td className="px-6 py-4 whitespace-nowrap text-right text-sm font-medium">
                        <div className="flex items-center justify-end space-x-2">
                          <button
                            onClick={() => navigate(`/quiz/${quiz.id}`)}
                            className="text-blue-600 hover:text-blue-900 p-1 rounded-md hover:bg-blue-50 transition-colors"
                            title="View Quiz"
                          >
                            <EyeIcon className="h-4 w-4" />
                          </button>
                          <button
                            onClick={() =>
                              navigate(`/quiz/${quiz.id}/responses`)
                            }
                            className="text-indigo-600 hover:text-indigo-900 p-1 rounded-md hover:bg-indigo-50 transition-colors"
                            title="View Responses"
                          >
                            <DocumentTextIcon className="h-4 w-4" />
                          </button>
                          <button
                            onClick={() => navigate(`/edit-quiz/${quiz.id}`)}
                            className="text-indigo-600 hover:text-indigo-900 p-1 rounded-md hover:bg-indigo-50 transition-colors"
                            title="Edit Quiz"
                          >
                            <PencilIcon className="h-4 w-4" />
                          </button>
                          <button
                            onClick={() => handleToggleActive(quiz)}
                            className={`p-1 rounded-md transition-colors ${
                              quiz.is_active
                                ? "text-red-600 hover:text-red-900 hover:bg-red-50"
                                : "text-green-600 hover:text-green-900 hover:bg-green-50"
                            }`}
                            title={
                              quiz.is_active
                                ? "Deactivate Quiz"
                                : "Activate Quiz"
                            }
                          >
                            {quiz.is_active ? (
                              <XCircleIcon className="h-4 w-4" />
                            ) : (
                              <CheckCircleIcon className="h-4 w-4" />
                            )}
                          </button>
                          <button
                            onClick={() => handleDeleteQuiz(quiz.id)}
                            disabled={deletingQuiz === quiz.id}
                            className="text-red-600 hover:text-red-900 hover:bg-red-50 p-1 rounded-md transition-colors disabled:opacity-50"
                            title="Delete Quiz"
                          >
                            {deletingQuiz === quiz.id ? (
                              <LoadingSpinner size="sm" />
                            ) : (
                              <TrashIcon className="h-4 w-4" />
                            )}
                          </button>
                        </div>
                      </td>
                    </tr>
                  ))}
                </tbody>
              </table>
            </div>
          )}
        </motion.div>
      </div>
    </div>
  );
};

export default QuizManagementPage;<|MERGE_RESOLUTION|>--- conflicted
+++ resolved
@@ -8,7 +8,6 @@
   TrashIcon,
   EyeIcon,
   AcademicCapIcon,
-  ClockIcon,
   UserGroupIcon,
   ChartBarIcon,
   DocumentTextIcon,
@@ -69,7 +68,7 @@
     try {
       await quizService.quizzes.delete(quizId);
       setQuizzes(quizzes.filter((quiz) => quiz.id !== quizId));
-      loadStats(); // Refresh stats
+      loadStats();
       toast.success("Quiz deleted successfully!");
     } catch (error) {
       console.error("Error deleting quiz:", error);
@@ -82,12 +81,10 @@
   const handleToggleActive = async (quiz: Quiz) => {
     try {
       await quizService.quizzes.update(quiz.id, { is_active: !quiz.is_active });
-      setQuizzes(
-        quizzes.map((q) =>
-          q.id === quiz.id ? { ...q, is_active: !q.is_active } : q
-        )
+      setQuizzes((prev) =>
+        prev.map((q) => (q.id === quiz.id ? { ...q, is_active: !q.is_active } : q))
       );
-      loadStats(); // Refresh stats
+      loadStats();
       toast.success("Quiz status updated successfully!");
     } catch (error) {
       console.error("Error updating quiz:", error);
@@ -316,10 +313,8 @@
                 </thead>
                 <tbody className="bg-white divide-y divide-gray-200">
                   {quizzes.map((quiz) => (
-                    <tr
-                      key={quiz.id}
-                      className="hover:bg-gray-50 transition-colors"
-                    >
+                    <tr key={quiz.id} className="hover:bg-gray-50 transition-colors">
+                      {/* Quiz Details */}
                       <td className="px-6 py-4 whitespace-nowrap">
                         <div>
                           <div className="text-sm font-medium text-gray-900">
@@ -330,99 +325,44 @@
                           </div>
                         </div>
                       </td>
+
+                      {/* Subject & Grade */}
+                      <td className="px-6 py-4 whitespace-nowrap">
+                        <div className="text-sm text-gray-900">{quiz.subject}</div>
+                        <div className="text-sm text-gray-500">
+                          {getGradeLevelDisplayName(quiz.grade_level)}
+                        </div>
+                      </td>
+
+                      {/* Questions & Time */}
                       <td className="px-6 py-4 whitespace-nowrap">
                         <div className="text-sm text-gray-900">
-                          {quiz.subject}
-                        </div>
-                        <div className="text-sm text-gray-500">
-                          {quiz.grade_level || "All grades"}
-                        </div>
-<<<<<<< HEAD
-                      </div>
-                    </td>
-                    <td className="px-6 py-4 whitespace-nowrap">
-                      <div className="text-sm text-gray-900">
-                        {quiz.subject}
-                      </div>
-                      <div className="text-sm text-gray-500">
-                        {getGradeLevelDisplayName(quiz.grade_level)}
-                      </div>
-                    </td>
-                    <td className="px-6 py-4 whitespace-nowrap">
-                      <div className="text-sm text-gray-900">
-                        {quiz.total_questions} questions • {quiz.total_points}{" "}
-                        points
-                      </div>
-                      <div className="text-sm text-gray-500">
-                        {quiz.time_limit_minutes} minutes
-                      </div>
-                    </td>
-                    <td className="px-6 py-4 whitespace-nowrap">
-                      <span
-                        className={`inline-flex px-2 py-1 text-xs font-semibold rounded-full ${
-                          quiz.is_active
-                            ? "bg-green-100 text-green-800"
-                            : "bg-red-100 text-red-800"
-                        }`}
-                      >
-                        {quiz.is_active ? "Active" : "Inactive"}
-                      </span>
-                    </td>
-                    <td className="px-6 py-4 whitespace-nowrap text-sm text-gray-500">
-                      {new Date(quiz.created_at).toLocaleDateString()}
-                    </td>
-                    <td className="px-6 py-4 whitespace-nowrap text-right text-sm font-medium">
-                      <div className="flex items-center justify-end space-x-2">
-                        <button
-                          onClick={() => navigate(`/quiz/${quiz.id}`)}
-                          className="text-blue-600 hover:text-blue-900"
-                          title="View Quiz"
-                        >
-                          <EyeIcon className="h-4 w-4" />
-                        </button>
-                        <button
-                          onClick={() => navigate(`/quiz/${quiz.id}/responses`)}
-                          className="text-indigo-600 hover:text-indigo-900"
-                          title="View Responses"
-                        >
-                          <DocumentTextIcon className="h-4 w-4" />
-                        </button>
-                        <button
-                          onClick={() => navigate(`/edit-quiz/${quiz.id}`)}
-                          className="text-indigo-600 hover:text-indigo-900"
-                          title="Edit Quiz"
-                        >
-                          <PencilIcon className="h-4 w-4" />
-                        </button>
-                        <button
-                          onClick={() => handleToggleActive(quiz)}
-                          className={`${
-=======
-                      </td>
-                      <td className="px-6 py-4 whitespace-nowrap">
-                        <div className="text-sm text-gray-900">
-                          {quiz.total_questions} questions • {quiz.total_points}{" "}
-                          points
+                          {quiz.total_questions} questions • {quiz.total_points} points
                         </div>
                         <div className="text-sm text-gray-500">
                           {quiz.time_limit_minutes} minutes
                         </div>
                       </td>
+
+                      {/* Status */}
                       <td className="px-6 py-4 whitespace-nowrap">
                         <span
-                          className={`inline-flex px-3 py-1 text-xs font-semibold rounded-full ${
->>>>>>> 424e88bb
+                          className={`inline-flex px-2 py-1 text-xs font-semibold rounded-full ${
                             quiz.is_active
-                              ? "bg-green-100 text-green-800 border border-green-200"
-                              : "bg-red-100 text-red-800 border border-red-200"
+                              ? "bg-green-100 text-green-800"
+                              : "bg-red-100 text-red-800"
                           }`}
                         >
                           {quiz.is_active ? "Active" : "Inactive"}
                         </span>
                       </td>
+
+                      {/* Created */}
                       <td className="px-6 py-4 whitespace-nowrap text-sm text-gray-500">
                         {new Date(quiz.created_at).toLocaleDateString()}
                       </td>
+
+                      {/* Actions */}
                       <td className="px-6 py-4 whitespace-nowrap text-right text-sm font-medium">
                         <div className="flex items-center justify-end space-x-2">
                           <button
@@ -433,9 +373,7 @@
                             <EyeIcon className="h-4 w-4" />
                           </button>
                           <button
-                            onClick={() =>
-                              navigate(`/quiz/${quiz.id}/responses`)
-                            }
+                            onClick={() => navigate(`/quiz/${quiz.id}/responses`)}
                             className="text-indigo-600 hover:text-indigo-900 p-1 rounded-md hover:bg-indigo-50 transition-colors"
                             title="View Responses"
                           >
@@ -455,11 +393,7 @@
                                 ? "text-red-600 hover:text-red-900 hover:bg-red-50"
                                 : "text-green-600 hover:text-green-900 hover:bg-green-50"
                             }`}
-                            title={
-                              quiz.is_active
-                                ? "Deactivate Quiz"
-                                : "Activate Quiz"
-                            }
+                            title={quiz.is_active ? "Deactivate Quiz" : "Activate Quiz"}
                           >
                             {quiz.is_active ? (
                               <XCircleIcon className="h-4 w-4" />
