--- conflicted
+++ resolved
@@ -201,19 +201,6 @@
     }
     setAiLoading(true);
     try {
-<<<<<<< HEAD
-      const ai = await generateAIQuestions(
-        quizData.subject,
-        quizData.grade_level || "",
-        aiNumQuestions,
-        aiDifficulty,
-        aiQuestionType,
-        quizData.title || undefined,
-        undefined, // pdfText parameter - not currently used
-        pdfs // PDF files for AI context
-      );
-      const mapped = ai.map((q: any, idx: number) => ({
-=======
       const ai: AIQuestion[] = await generateAIQuestions({
         subject: quizData.subject,
         gradeLevel: quizData.grade_level || undefined,
@@ -225,7 +212,6 @@
       });
       
       const mapped = ai.map((q: AIQuestion, idx: number) => ({
->>>>>>> f5e0629a
         question_text: q.question_text,
         question_type: q.question_type,
         points: q.points ?? 10,
@@ -554,225 +540,6 @@
                     />
                   </div>
 
-<<<<<<< HEAD
-      {/* Step 2: Questions & Answers */}
-      {currentStep === 2 && (
-        <motion.div
-          initial={{ opacity: 0, y: 20 }}
-          animate={{ opacity: 1, y: 0 }}
-          className="space-y-6"
-        >
-          {/* AI Generator */}
-          <div className="bg-white rounded-lg shadow-sm border p-6">
-            <div className="flex items-center justify-between mb-4">
-              <h3 className="text-lg font-semibold text-gray-900">
-                AI Question Generator
-              </h3>
-              <div className="flex items-center space-x-2 text-sm">
-                <label>Show:</label>
-                <select
-                  value={questionFilter}
-                  onChange={(e) => setQuestionFilter(e.target.value as any)}
-                  className="px-2 py-1 border border-gray-300 rounded-md"
-                >
-                  <option value="all">All</option>
-                  <option value="manual">Manual</option>
-                  <option value="ai">AI</option>
-                </select>
-              </div>
-            </div>
-            <div className="grid grid-cols-1 md:grid-cols-4 gap-4">
-              <div>
-                <label className="block text-sm font-medium text-gray-700 mb-2">
-                  Difficulty
-                </label>
-                <select
-                  value={aiDifficulty}
-                  onChange={(e) => setAiDifficulty(e.target.value as any)}
-                  className="w-full px-3 py-2 border border-gray-300 rounded-md"
-                >
-                  <option value="easy">Easy</option>
-                  <option value="medium">Medium</option>
-                  <option value="hard">Hard</option>
-                </select>
-              </div>
-              <div>
-                <label className="block text-sm font-medium text-gray-700 mb-2">
-                  Question Type
-                </label>
-                <select
-                  value={aiQuestionType}
-                  onChange={(e) => setAiQuestionType(e.target.value as any)}
-                  className="w-full px-3 py-2 border border-gray-300 rounded-md"
-                >
-                  <option value="multiple_choice">Multiple Choice</option>
-                  <option value="true_false">True/False</option>
-                </select>
-              </div>
-              <div>
-                <label className="block text-sm font-medium text-gray-700 mb-2">
-                  Number of questions
-                </label>
-                <input
-                  type="number"
-                  min={1}
-                  max={20}
-                  value={aiNumQuestions}
-                  onChange={(e) =>
-                    setAiNumQuestions(
-                      Math.max(1, Math.min(20, parseInt(e.target.value || "1")))
-                    )
-                  }
-                  className="w-full px-3 py-2 border border-gray-300 rounded-md"
-                />
-              </div>
-              <div className="flex items-end">
-                <button
-                  onClick={handleGenerateAI}
-                  disabled={aiLoading}
-                  className="w-full px-4 py-2 bg-purple-600 text-white rounded-md hover:bg-purple-700 disabled:opacity-50 flex items-center justify-center"
-                >
-                  {aiLoading ? (
-                    <>
-                      <div className="animate-spin rounded-full h-4 w-4 border-b-2 border-white mr-2"></div>
-                      Generating…
-                    </>
-                  ) : (
-                    "Generate with AI"
-                  )}
-                </button>
-              </div>
-            </div>
-            <div className="mt-4">
-              <label className="block text-sm font-medium text-gray-700 mb-2">
-                Optional: Upload syllabus PDF for context
-              </label>
-              <div className="flex items-center justify-between rounded-md border-2 border-dashed border-gray-300 bg-gray-50 px-3 py-3">
-                <div className="flex items-center gap-3">
-                  <input
-                    id="quiz-create-pdf"
-                    type="file"
-                    accept="application/pdf"
-                    multiple
-                    onChange={async (e) => {
-                      const files = Array.from(e.target.files || []);
-                      if (files.length === 0) return;
-
-                      if (files.length > 10) {
-                        toast.error(
-                          "Maximum 10 PDF files allowed per selection"
-                        );
-                        return;
-                      }
-
-                      try {
-                        const currentCount = pdfs.length;
-                        if (currentCount + files.length > 10) {
-                          toast.error("You can upload up to 10 PDFs in total");
-                          return;
-                        }
-
-                        const { pdfs: uploadedPdfs } = await uploadPdfForAI(
-                          files
-                        );
-                        setPdfs((prev) => [...prev, ...uploadedPdfs]);
-
-                        const newTotal = currentCount + uploadedPdfs.length;
-                        if (newTotal === 1) {
-                          toast.success("1 PDF loaded as AI context");
-                        } else {
-                          toast.success(
-                            `${uploadedPdfs.length} PDF${
-                              uploadedPdfs.length > 1 ? "s" : ""
-                            } added to AI context (Total: ${newTotal}/10)`
-                          );
-                        }
-                      } catch (err: any) {
-                        console.error(err);
-                        toast.error(err?.message || "Failed to read PDFs");
-                      }
-                    }}
-                    className="hidden"
-                  />
-                  <label
-                    htmlFor="quiz-create-pdf"
-                    className="inline-flex items-center px-3 py-2 bg-white border rounded-md text-sm cursor-pointer hover:bg-gray-50"
-                  >
-                    Choose PDFs (up to 10)
-                  </label>
-                  {pdfs.length > 0 ? (
-                    <div className="flex flex-wrap gap-2">
-                      {pdfs.map((pdf, index) => (
-                        <span
-                          key={index}
-                          className="text-xs text-gray-700 bg-white border rounded-full px-2 py-1 flex items-center gap-1"
-                        >
-                          {pdf.fileName} (${(pdf.fileSize / 1024).toFixed(1)}{" "}
-                          KB)
-                          <button
-                            onClick={() =>
-                              setPdfs((prev) =>
-                                prev.filter((_, i) => i !== index)
-                              )
-                            }
-                            className="ml-1 text-gray-500 hover:text-red-500 hover:bg-red-50 rounded-full w-4 h-4 flex items-center justify-center"
-                            title="Remove PDF"
-                          >
-                            ×
-                          </button>
-                        </span>
-                      ))}
-                    </div>
-                  ) : (
-                    <span className="text-xs text-gray-500">
-                      No files selected
-                    </span>
-                  )}
-                </div>
-                {pdfs.length > 0 && (
-                  <button
-                    onClick={() => setPdfs([])}
-                    className="text-xs text-gray-600 hover:text-gray-900"
-                  >
-                    Clear All
-                  </button>
-                )}
-              </div>
-              <p className="mt-1 text-xs text-gray-500">
-                PDFs up to 10MB each, maximum 10 files. We'll use their text as
-                AI context.
-              </p>
-            </div>
-          </div>
-          {/* Quiz Summary */}
-          <div className="bg-blue-50 border border-blue-200 rounded-lg p-4">
-            <h3 className="text-sm font-medium text-blue-800 mb-2">
-              Quiz Summary
-            </h3>
-            <div className="text-sm text-blue-700">
-              <p>
-                <strong>Title:</strong> {quizData.title}
-              </p>
-              <p>
-                <strong>Subject:</strong> {quizData.subject}
-              </p>
-              <p>
-                <strong>Grade Level:</strong>{" "}
-                {quizData.grade_level || "Not specified"}
-              </p>
-              <p>
-                <strong>Time Limit:</strong> {quizData.time_limit_minutes}{" "}
-                minutes
-              </p>
-              <p>
-                <strong>Questions:</strong> {questions.length}
-              </p>
-              <p>
-                <strong>Total Points:</strong> {totalPoints}
-              </p>
-            </div>
-          </div>
-=======
                   <div className="md:col-span-2 space-y-2">
                     <Label htmlFor="quiz-description">Description</Label>
                     <Textarea
@@ -801,7 +568,6 @@
             </Card>
           </motion.div>
         )}
->>>>>>> f5e0629a
 
         {/* Step 2: Questions & Answers */}
         {currentStep === 2 && (
