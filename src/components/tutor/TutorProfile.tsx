--- conflicted
+++ resolved
@@ -1,12 +1,9 @@
-import React, { useState, useEffect } from "react";
+import React, { useEffect, useState } from "react";
 import { motion } from "framer-motion";
 import {
   UserIcon,
   EnvelopeIcon,
-  CalendarIcon,
   AcademicCapIcon,
-  BriefcaseIcon,
-  CurrencyDollarIcon,
   GlobeAltIcon,
   DocumentTextIcon,
   PhotoIcon,
@@ -33,22 +30,14 @@
   SelectValue,
 } from "@/components/ui/select";
 import { Textarea } from "@/components/ui/textarea";
-import { Checkbox } from "@/components/ui/checkbox";
 import { Alert, AlertDescription } from "@/components/ui/alert";
 import { Separator } from "@/components/ui/separator";
-import { Badge } from "@/components/ui/badge";
 import { useAuth } from "@/contexts/AuthContext";
 import { supabase } from "@/lib/supabase";
 import { getActiveProfileImage, getProfileImageUrl } from "@/lib/profileImages";
 import ProfileImageUpload from "@/components/ui/ProfileImageUpload";
 import LoadingSpinner from "@/components/ui/LoadingSpinner";
-<<<<<<< HEAD
-import { Input } from "@/components/ui/input";
-import { Textarea } from "@/components/ui/textarea";
 import { validateDocumentFile } from "@/constants/form";
-=======
-// Note: toast functionality removed as it's not available in this project
->>>>>>> 424e88bb
 
 interface TutorProfileFormData {
   email: string;
@@ -71,8 +60,6 @@
   cvStoragePath?: string;
 }
 
-
-
 const TutorProfile: React.FC = () => {
   const { user, profile, updateProfile } = useAuth();
   const [isLoading, setIsLoading] = useState(false);
@@ -105,9 +92,10 @@
     certifications: profile?.certifications || [],
     languages: profile?.languages || [],
     cvFileName: profile?.cv_file_name || "",
+    cvStoragePath: profile?.cv_storage_path || "",
   });
 
-  // Load fresh profile data and active profile image on component mount
+  // Load fresh profile data + active profile image
   useEffect(() => {
     const loadProfileData = async () => {
       if (!user?.id) return;
@@ -115,19 +103,13 @@
       try {
         setIsLoading(true);
 
-        // Fetch fresh profile data from database
         const { data: profileData, error: profileError } = await supabase
           .from("profiles")
           .select("*")
           .eq("user_id", user.id)
           .single();
 
-        if (profileError) {
-          console.error("Error fetching fresh profile:", profileError);
-          return;
-        }
-
-        // Update form data with fresh profile data
+        if (!profileError && profileData) {
           setFormData({
             email: user.email || "",
             firstName: profileData.first_name || "",
@@ -148,19 +130,16 @@
             cvFileName: profileData.cv_file_name || "",
             cvStoragePath: profileData.cv_storage_path || "",
           });
-
-        // Load active profile image
-        if (user.id) {
-          // Fetch the active ProfileImage object
-          const activeImage = await getActiveProfileImage(user.id);
-          // Convert file_path to a public URL (or null if none)
-          const imageUrl = activeImage
-            ? getProfileImageUrl(activeImage.file_path)
-            : null;
-          setCurrentProfileImageUrl(imageUrl);
         }
-      } catch (error) {
-        console.error("Error loading profile data:", error);
+
+        // Active profile image
+        const activeImage = await getActiveProfileImage(user.id);
+        const imageUrl = activeImage
+          ? getProfileImageUrl(activeImage.file_path)
+          : null;
+        setCurrentProfileImageUrl(imageUrl);
+      } catch (err) {
+        console.error("Error loading profile data:", err);
       } finally {
         setIsLoading(false);
       }
@@ -169,6 +148,9 @@
     loadProfileData();
   }, [user?.id]);
 
+  // -----------------------------
+  // Helpers
+  // -----------------------------
   const handleInputChange = (
     e: React.ChangeEvent<HTMLInputElement | HTMLTextAreaElement>
   ) => {
@@ -176,92 +158,102 @@
     setFormData((prev) => ({ ...prev, [name]: value }));
   };
 
-<<<<<<< HEAD
-  // Handle CV file upload
+  const handleSelectChange = <K extends keyof TutorProfileFormData>(
+    name: K,
+    value: TutorProfileFormData[K]
+  ) => {
+    setFormData((prev) => ({ ...prev, [name]: value }));
+  };
+
+  const handleArrayChange = (
+    name: keyof TutorProfileFormData,
+    value: string[]
+  ) => {
+    setFormData((prev) => ({ ...prev, [name]: value }));
+  };
+
+  const handleArrayInputChange = (
+    name: keyof TutorProfileFormData,
+    csv: string
+  ) => {
+    const arr = csv
+      .split(",")
+      .map((s) => s.trim())
+      .filter(Boolean);
+    handleArrayChange(name, arr);
+  };
+
+  const handleNumberChange = (
+    name: keyof TutorProfileFormData,
+    value: number | undefined
+  ) => {
+    setFormData((prev) => ({ ...prev, [name]: value }));
+  };
+
+  const handleProfileImageChange = async (imageUrl: string | null) => {
+    setCurrentProfileImageUrl(imageUrl);
+    if (updateProfile) {
+      try {
+        // Only pass fields that exist on the updateProfile type to avoid ts(2353)
+        await updateProfile({
+          profile_image_url: imageUrl || undefined,
+        } as any);
+      } catch (err) {
+        console.error("Failed to update AuthContext:", err);
+      }
+    }
+  };
+
+  // -----------------------------
+  // CV upload (single, consistent version)
+  // -----------------------------
   const handleCVUpload = async (event: React.ChangeEvent<HTMLInputElement>) => {
     const file = event.target.files?.[0];
     if (!file) return;
 
-    // Validate file type
     if (!validateDocumentFile(file)) {
       setCvUploadError("Please upload a PDF (.pdf) or Word (.doc, .docx) file");
       return;
     }
-
-    // Validate file size (max 5MB)
     if (file.size > 5 * 1024 * 1024) {
       setCvUploadError("File size must be less than 5MB");
       return;
     }
 
+    if (!user?.id) {
+      setCvUploadError("User not authenticated");
+      return;
+    }
+
     setIsUploadingCV(true);
     setCvUploadError(null);
 
     try {
-      if (!user?.id) {
-        throw new Error("User not authenticated");
-      }
-
-      // Create a unique file path
       const fileExt = file.name.split(".").pop();
-      const fileName = `${user.id}/cv/${Date.now()}.${fileExt}`;
-      const filePath = `cv-uploads/${fileName}`;
-
-      // Upload file to Supabase Storage
-      const { data: uploadData, error: uploadError } = await supabase.storage
+      const objectPath = `${user.id}/cv/${Date.now()}.${fileExt}`;
+
+      const { error: uploadError } = await supabase.storage
         .from("cv-uploads")
-        .upload(filePath, file, {
-          cacheControl: "3600",
-          upsert: false,
-        });
-
-      if (uploadError) {
-        throw uploadError;
-      }
-
-      // Create a 7-day signed URL instead of a public URL
-      const { data: signed, error: signError } = await supabase.storage
-        .from("cv-uploads")
-        .createSignedUrl(filePath, 60 * 60 * 24 * 7);
-      if (signError || !signed?.signedUrl) {
-        throw signError || new Error("Failed to create signed URL");
-      }
-
-      // Update the profile with CV information
-      const updateData = {
-        cv_file_name: file.name,
-        cv_storage_path: filePath,
-        updated_at: new Date().toISOString(),
-      };
-
+        .upload(objectPath, file, { cacheControl: "3600", upsert: false });
+
+      if (uploadError) throw uploadError;
+
+      // Save storage path + filename in DB (no public URL)
       const { error: updateError } = await supabase
         .from("profiles")
-        .update(updateData)
+        .update({
+          cv_file_name: file.name,
+          cv_storage_path: objectPath,
+          updated_at: new Date().toISOString(),
+        })
         .eq("user_id", user.id);
 
-      if (updateError) {
-        throw updateError;
-      }
-
-      // Update form data
-      setFormData((prev) => ({
-        ...prev,
-        cvFileName: file.name,
-        cvStoragePath: filePath,
-      }));
-
-      // Update AuthContext
-      if (updateProfile) {
-        await updateProfile({
-          cv_file_name: file.name,
-          cv_storage_path: filePath,
-        });
-      }
-
-      // Best effort: remove previous CV to avoid orphans
+      if (updateError) throw updateError;
+
+      // Clean up old file (best-effort)
       try {
         const previousPath = formData.cvStoragePath;
-        if (previousPath && previousPath !== filePath) {
+        if (previousPath && previousPath !== objectPath) {
           const { error: removeErr } = await supabase.storage
             .from("cv-uploads")
             .remove([previousPath]);
@@ -272,50 +264,90 @@
         console.warn("Cleanup of previous CV failed:", cleanupErr);
       }
 
-      console.log("CV uploaded successfully:", signed.signedUrl);
-    } catch (error: any) {
-      console.error("CV upload error:", error);
+      // Update local form + (optionally) auth context
+      setFormData((prev) => ({
+        ...prev,
+        cvFileName: file.name,
+        cvStoragePath: objectPath,
+      }));
+
+      if (updateProfile) {
+        try {
+          // Only pass fields that your context type allows
+          await updateProfile({
+            cv_file_name: file.name,
+            cv_storage_path: objectPath,
+          } as any);
+        } catch (err) {
+          // Non-fatal if context type rejects; DB already has truth
+          console.warn("updateProfile for CV fields failed (non-fatal):", err);
+        }
+      }
+    } catch (err: any) {
+      console.error("CV upload error:", err);
       setCvUploadError(
-        error.message || "Failed to upload CV. Please try again."
+        err?.message || "Failed to upload CV. Please try again."
       );
     } finally {
       setIsUploadingCV(false);
-    }
-=======
-  const handleSelectChange = (name: string, value: string) => {
-    setFormData((prev) => ({ ...prev, [name]: value }));
-  };
-
-  const handleArrayChange = (name: string, value: string[]) => {
-    setFormData((prev) => ({ ...prev, [name]: value }));
-  };
-
-  const handleNumberChange = (name: string, value: number | undefined) => {
-    setFormData((prev) => ({ ...prev, [name]: value }));
->>>>>>> 424e88bb
-  };
-
-  const handleBooleanChange = (name: string, value: boolean) => {
-    setFormData((prev) => ({ ...prev, [name]: value }));
-  };
-
-  // Handle profile image change
-  const handleProfileImageChange = async (imageUrl: string | null) => {
-    setCurrentProfileImageUrl(imageUrl);
-
-    // Update the AuthContext profile data with the new image URL
-    if (updateProfile && profile) {
-      try {
-        await updateProfile({
-          profile_image_url: imageUrl || undefined,
-        });
-        console.log("AuthContext updated with new profile image URL");
-      } catch (error) {
-        console.error("Failed to update AuthContext:", error);
-      }
+      // clear the input value so user can re-select same file
+      (event.target as HTMLInputElement).value = "";
     }
   };
 
+  const handleCVView = async () => {
+    if (!formData.cvStoragePath) return;
+    const { data, error } = await supabase.storage
+      .from("cv-uploads")
+      .createSignedUrl(formData.cvStoragePath, 60 * 10); // 10 minutes
+    if (error || !data?.signedUrl) {
+      setCvUploadError("Failed to open CV. Please try again.");
+      return;
+    }
+    window.open(data.signedUrl, "_blank", "noopener,noreferrer");
+  };
+
+  const handleCVRemove = async () => {
+    if (!user?.id || !formData.cvStoragePath) return;
+    try {
+      // remove file from storage (best effort)
+      await supabase.storage
+        .from("cv-uploads")
+        .remove([formData.cvStoragePath]);
+
+      // clear DB fields
+      const { error: updateError } = await supabase
+        .from("profiles")
+        .update({
+          cv_file_name: null,
+          cv_storage_path: null,
+          updated_at: new Date().toISOString(),
+        })
+        .eq("user_id", user.id);
+
+      if (updateError) throw updateError;
+
+      // clear local + (optional) context
+      setFormData((prev) => ({ ...prev, cvFileName: "", cvStoragePath: "" }));
+      if (updateProfile) {
+        try {
+          await updateProfile({
+            cv_file_name: undefined,
+            cv_storage_path: undefined,
+          } as any);
+        } catch {
+          /* ignore */
+        }
+      }
+    } catch (err) {
+      console.error("Failed to remove CV:", err);
+      setCvUploadError("Failed to remove CV. Please try again.");
+    }
+  };
+
+  // -----------------------------
+  // Submit
+  // -----------------------------
   const handleSubmit = async (e: React.FormEvent) => {
     e.preventDefault();
     setIsSaving(true);
@@ -323,42 +355,30 @@
     setErrorMessage("");
 
     try {
-      if (!user?.id) {
-        throw new Error("User not authenticated");
-      }
-
-      // Prepare the update data mapping form fields to database fields
+      if (!user?.id) throw new Error("User not authenticated");
+
       const updateData = {
         first_name: formData.firstName,
         last_name: formData.lastName,
-        full_name: `${formData.firstName} ${formData.lastName}`,
+        full_name: `${formData.firstName} ${formData.lastName}`.trim(),
         phone: formData.phone || null,
         address: formData.address || null,
         date_of_birth: formData.dateOfBirth || null,
         gender: formData.gender || null,
         emergency_contact: formData.emergencyContact || null,
         qualification: formData.qualification || null,
-        experience_years: formData.experienceYears || null,
+        experience_years: formData.experienceYears ?? null,
         specializations: formData.specializations || [],
-        hourly_rate: formData.hourlyRate || null,
+        hourly_rate: formData.hourlyRate ?? null,
         availability: formData.availability || null,
         bio: formData.bio || null,
-<<<<<<< HEAD
         certifications: formData.certifications || null,
         languages: formData.languages || null,
         cv_storage_path: formData.cvStoragePath || null,
-=======
-        certifications: formData.certifications || [],
-        languages: formData.languages || [],
-        cv_url: formData.cvUrl || null,
->>>>>>> 424e88bb
         cv_file_name: formData.cvFileName || null,
         updated_at: new Date().toISOString(),
       };
 
-      console.log("Updating profile with data:", updateData);
-
-      // Update the profile in the database
       const { data, error } = await supabase
         .from("profiles")
         .update(updateData)
@@ -366,221 +386,43 @@
         .select()
         .single();
 
-      if (error) {
-        console.error("Profile update error:", error);
-        throw error;
-      }
-
-      console.log("Profile updated successfully:", data);
-
-      // Update AuthContext with the new profile data
+      if (error) throw error;
+
+      // Update auth context with safe/known keys only to avoid ts(2353)
       if (updateProfile) {
         await updateProfile({
+          // These are likely declared in your context type:
+          // Adjust as needed, or keep the cast as any for extra fields.
           first_name: updateData.first_name,
           last_name: updateData.last_name,
           full_name: updateData.full_name,
-          phone: updateData.phone || undefined,
-          address: updateData.address || undefined,
-          date_of_birth: updateData.date_of_birth || undefined,
-          gender: updateData.gender || undefined,
-          emergency_contact: updateData.emergency_contact || undefined,
-          qualification: updateData.qualification || undefined,
-          experience_years: updateData.experience_years || undefined,
-          specializations: updateData.specializations || undefined,
-          hourly_rate: updateData.hourly_rate || undefined,
-          availability: updateData.availability || undefined,
-          bio: updateData.bio || undefined,
-          certifications: updateData.certifications || undefined,
-          languages: updateData.languages || undefined,
-          cv_storage_path: (updateData as any).cv_storage_path || undefined,
-          cv_file_name: updateData.cv_file_name || undefined,
-        });
+          phone: updateData.phone ?? undefined,
+          address: updateData.address ?? undefined,
+          date_of_birth: updateData.date_of_birth ?? undefined,
+          gender: updateData.gender ?? undefined,
+          emergency_contact: updateData.emergency_contact ?? undefined,
+          qualification: updateData.qualification ?? undefined,
+          experience_years: updateData.experience_years ?? undefined,
+          specializations: updateData.specializations ?? undefined,
+          hourly_rate: updateData.hourly_rate ?? undefined,
+          availability: updateData.availability ?? undefined,
+          bio: updateData.bio ?? undefined,
+          certifications: updateData.certifications ?? undefined,
+          languages: updateData.languages ?? undefined,
+          // If your type doesn't include these, they won't compile without a cast:
+          cv_storage_path: updateData.cv_storage_path ?? undefined,
+          cv_file_name: updateData.cv_file_name ?? undefined,
+        } as any);
       }
 
       setSaveStatus("success");
       setErrorMessage("");
-    } catch (error) {
-      console.error("Error updating profile:", error);
+    } catch (err: any) {
+      console.error("Error updating profile:", err);
       setSaveStatus("error");
-      setErrorMessage(
-        error instanceof Error ? error.message : "Failed to update profile"
-      );
+      setErrorMessage(err?.message || "Failed to update profile");
     } finally {
       setIsSaving(false);
-    }
-  };
-
-  const validatePDFFile = async (file: File): Promise<boolean> => {
-    // First check: MIME type validation
-    if (file.type && file.type.startsWith("application/pdf")) {
-      return true; // Valid PDF based on MIME type
-    }
-
-    // Second check: File extension as fallback
-    if (!file.name.toLowerCase().endsWith(".pdf")) {
-      return false; // Not a PDF based on extension
-    }
-
-    // Third check: File header validation for spoofed files
-    return new Promise((resolve) => {
-      const reader = new FileReader();
-      reader.onload = (e) => {
-        const arrayBuffer = e.target?.result as ArrayBuffer;
-        if (!arrayBuffer) {
-          resolve(false);
-          return;
-        }
-
-        // Read first 8 bytes to check PDF header
-        const uint8Array = new Uint8Array(arrayBuffer.slice(0, 8));
-        const header = String.fromCharCode(...uint8Array);
-
-        // PDF files start with "%PDF-"
-        resolve(header.startsWith("%PDF-"));
-      };
-
-      reader.onerror = () => resolve(false);
-
-      // Read first 8 bytes of the file
-      const slice = file.slice(0, 8);
-      reader.readAsArrayBuffer(slice);
-    });
-  };
-
-  const handleCVUpload = async (e: React.ChangeEvent<HTMLInputElement>) => {
-    const file = e.target.files?.[0];
-    if (!file || !user?.id) return;
-
-    // Validate file type with comprehensive checks
-    const isValidPDF = await validatePDFFile(file);
-    if (!isValidPDF) {
-      setCvUploadError("Please upload a valid PDF file");
-      return;
-    }
-
-    // Validate file size (5MB limit)
-    if (file.size > 5 * 1024 * 1024) {
-      setCvUploadError("File size must be less than 5MB");
-      return;
-    }
-
-    setIsUploadingCV(true);
-    setCvUploadError(null);
-
-    try {
-      const fileExt = file.name.split(".").pop();
-      const fileName = `${user.id}/cv/${Date.now()}.${fileExt}`;
-      const filePath = `cv-uploads/${fileName}`;
-
-      // Upload file to Supabase Storage
-      const { error: uploadError } = await supabase.storage
-        .from("cv-uploads")
-        .upload(fileName, file);
-
-      if (uploadError) {
-        throw uploadError;
-      }
-
-      // Get public URL
-      const { data: urlData } = supabase.storage
-        .from("cv-uploads")
-        .getPublicUrl(fileName);
-
-      if (!urlData.publicUrl) {
-        throw new Error("Failed to get public URL");
-      }
-
-      // Update form data
-      setFormData((prev) => ({
-        ...prev,
-        cvUrl: urlData.publicUrl,
-        cvFileName: file.name,
-      }));
-
-      // Update profile in database
-      const { error: updateError } = await supabase
-        .from("profiles")
-        .update({
-          cv_url: urlData.publicUrl,
-          cv_file_name: file.name,
-          updated_at: new Date().toISOString(),
-        })
-        .eq("user_id", user.id);
-
-      if (updateError) {
-        throw updateError;
-      }
-
-      // Update AuthContext
-      if (updateProfile) {
-        await updateProfile({
-          cv_url: urlData.publicUrl,
-          cv_file_name: file.name,
-        });
-      }
-
-      console.log("CV uploaded successfully!");
-    } catch (error) {
-      console.error("Error uploading CV:", error);
-      setCvUploadError(
-        error instanceof Error ? error.message : "Failed to upload CV"
-      );
-    } finally {
-      setIsUploadingCV(false);
-    }
-  };
-
-  const handleCVRemove = async () => {
-    if (!user?.id || !formData.cvUrl) return;
-
-    try {
-      // Extract file path from URL
-      const urlParts = formData.cvUrl.split("/");
-      const fileName = urlParts[urlParts.length - 1];
-      const filePath = `${user.id}/cv/${fileName}`;
-
-      // Remove file from storage
-      const { error: deleteError } = await supabase.storage
-        .from("cv-uploads")
-        .remove([filePath]);
-
-      if (deleteError) {
-        console.error("Error deleting file:", deleteError);
-      }
-
-      // Update form data
-      setFormData((prev) => ({
-        ...prev,
-        cvUrl: "",
-        cvFileName: "",
-      }));
-
-      // Update profile in database
-      const { error: updateError } = await supabase
-        .from("profiles")
-        .update({
-          cv_url: null,
-          cv_file_name: null,
-          updated_at: new Date().toISOString(),
-        })
-        .eq("user_id", user.id);
-
-      if (updateError) {
-        throw updateError;
-      }
-
-      // Update AuthContext
-      if (updateProfile) {
-        await updateProfile({
-          cv_url: undefined,
-          cv_file_name: undefined,
-        });
-      }
-
-      console.log("CV removed successfully!");
-    } catch (error) {
-      console.error("Failed to remove CV:", error);
-      setCvUploadError("Failed to remove CV. Please try again.");
     }
   };
 
@@ -603,7 +445,7 @@
           <div className="flex items-center space-x-3">
             <div className="p-2 bg-yellow-400 rounded-xl">
               <AcademicCapIcon className="h-6 w-6 text-emerald-900" />
-        </div>
+            </div>
             <div>
               <CardTitle className="text-xl font-semibold text-white">
                 Tutor Profile
@@ -612,16 +454,16 @@
                 View and update your professional information and
                 qualifications.
               </CardDescription>
-      </div>
+            </div>
           </div>
         </CardHeader>
 
         <CardContent className="p-8 space-y-8">
-        {/* Profile Image Section */}
-        <motion.div
-          initial={{ opacity: 0, y: 10 }}
-          animate={{ opacity: 1, y: 0 }}
-          transition={{ duration: 0.5, delay: 0.1 }}
+          {/* Profile Image */}
+          <motion.div
+            initial={{ opacity: 0, y: 10 }}
+            animate={{ opacity: 1, y: 0 }}
+            transition={{ duration: 0.5, delay: 0.1 }}
             className="text-center"
           >
             <div className="flex items-center mb-6">
@@ -631,22 +473,25 @@
               <h3 className="text-xl font-medium text-slate-900">
                 Profile Photo
               </h3>
-          </div>
-          <div className="flex justify-center">
-            {user?.id && profile?.id && (
-              <ProfileImageUpload
-                userId={user.id}
-                profileId={profile.id}
-                currentImageUrl={currentProfileImageUrl || undefined}
-                onImageChange={handleProfileImageChange}
-              />
-            )}
-          </div>
+            </div>
+
+            <div className="flex justify-center">
+              {user?.id && profile?.id && (
+                <ProfileImageUpload
+                  userId={user.id}
+                  profileId={profile.id}
+                  currentImageUrl={currentProfileImageUrl || undefined}
+                  onImageChange={handleProfileImageChange}
+                />
+              )}
+            </div>
+
             <Separator className="mt-8" />
-        </motion.div>
-
+          </motion.div>
+
+          {/* Form */}
           <form onSubmit={handleSubmit} className="space-y-8">
-          {/* Basic Information */}
+            {/* Basic Information */}
             <div className="space-y-6">
               <div className="flex items-center mb-6">
                 <div className="p-2 bg-emerald-900/10 rounded-xl mr-3">
@@ -657,149 +502,87 @@
                 </h3>
               </div>
 
-          <div className="grid grid-cols-1 md:grid-cols-2 gap-6">
+              <div className="grid grid-cols-1 md:grid-cols-2 gap-6">
                 <div className="space-y-2">
                   <Label
                     htmlFor="firstName"
                     className="text-base font-medium text-slate-700"
                   >
-                First Name
-<<<<<<< HEAD
-              </label>
-              <Input
-                type="text"
-=======
-                  </Label>
-                  <Input
->>>>>>> 424e88bb
-                id="firstName"
-                name="firstName"
-                value={formData.firstName}
-                onChange={handleInputChange}
-                placeholder="Enter your first name"
-                required
-<<<<<<< HEAD
-                maxLength={50}
-                showCharCount
-=======
-                    className="h-12 rounded-2xl border-slate-200 focus:border-emerald-900 focus:ring-emerald-900"
->>>>>>> 424e88bb
-              />
-            </div>
+                    First Name
+                  </Label>
+                  <Input
+                    type="text"
+                    id="firstName"
+                    name="firstName"
+                    value={formData.firstName}
+                    onChange={handleInputChange}
+                    placeholder="Enter your first name"
+                    required
+                    maxLength={50}
+                    showCharCount
+                  />
+                </div>
 
                 <div className="space-y-2">
                   <Label
                     htmlFor="lastName"
                     className="text-base font-medium text-slate-700"
                   >
-                Last Name
-<<<<<<< HEAD
-              </label>
-              <Input
-                type="text"
-=======
-                  </Label>
-                  <Input
->>>>>>> 424e88bb
-                id="lastName"
-                name="lastName"
-                value={formData.lastName}
-                onChange={handleInputChange}
-                placeholder="Enter your last name"
-                required
-<<<<<<< HEAD
-                maxLength={50}
-                showCharCount
-=======
-                    className="h-12 rounded-2xl border-slate-200 focus:border-emerald-900 focus:ring-emerald-900"
->>>>>>> 424e88bb
-              />
-            </div>
+                    Last Name
+                  </Label>
+                  <Input
+                    type="text"
+                    id="lastName"
+                    name="lastName"
+                    value={formData.lastName}
+                    onChange={handleInputChange}
+                    placeholder="Enter your last name"
+                    required
+                    maxLength={50}
+                    showCharCount
+                  />
+                </div>
 
                 <div className="space-y-2">
                   <Label
                     htmlFor="email"
                     className="text-base font-medium text-slate-700"
                   >
-                Email Address
-                  </Label>
-                  <Input
-                id="email"
-                name="email"
+                    Email Address
+                  </Label>
+                  <Input
+                    id="email"
+                    name="email"
                     type="email"
-                value={formData.email}
-                disabled
-                readOnly
+                    value={formData.email}
+                    disabled
+                    readOnly
                     className="h-12 rounded-2xl bg-slate-50 cursor-not-allowed border-slate-200"
-              />
+                  />
                   <p className="text-xs text-slate-500">
                     Email address cannot be changed here. Contact support if
                     needed.
-              </p>
-            </div>
+                  </p>
+                </div>
 
                 <div className="space-y-2">
                   <Label
                     htmlFor="phone"
                     className="text-base font-medium text-slate-700"
                   >
-                  Phone Number
-<<<<<<< HEAD
-                </label>
-                <Input
-                  type="tel"
-=======
-                  </Label>
-                  <Input
->>>>>>> 424e88bb
-                  id="phone"
-                  name="phone"
-                  value={formData.phone}
-                  onChange={handleInputChange}
-                  placeholder="Enter your phone number"
-<<<<<<< HEAD
-                  maxLength={20}
-                  showCharCount
-                />
-              </div>
-
-              <div className="form-group">
-                <label htmlFor="emergencyContact" className="form-label">
-                  <EnvelopeIcon className="h-4 w-4 text-gray-500 mr-1" />
-                  Emergency Contact
-                </label>
-                <Input
-                  type="tel"
-                  id="emergencyContact"
-                  name="emergencyContact"
-                  value={formData.emergencyContact}
-                  onChange={handleInputChange}
-                  className="input"
-                  placeholder="Emergency contact number"
-                  maxLength={20}
-                  showCharCount
-=======
-                    className="h-12 rounded-2xl border-slate-200 focus:border-emerald-900 focus:ring-emerald-900"
-                />
-              </div>
-
-                <div className="space-y-2">
-                  <Label
-                    htmlFor="dateOfBirth"
-                    className="text-base font-medium text-slate-700"
-                  >
-                    Date of Birth
-                  </Label>
-                  <Input
-                    id="dateOfBirth"
-                    name="dateOfBirth"
-                    type="date"
-                    value={formData.dateOfBirth}
-                  onChange={handleInputChange}
-                    className="h-12 rounded-2xl border-slate-200 focus:border-emerald-900 focus:ring-emerald-900"
->>>>>>> 424e88bb
-                />
-              </div>
+                    Phone Number
+                  </Label>
+                  <Input
+                    type="tel"
+                    id="phone"
+                    name="phone"
+                    value={formData.phone}
+                    onChange={handleInputChange}
+                    placeholder="Enter your phone number"
+                    maxLength={20}
+                    showCharCount
+                  />
+                </div>
 
                 <div className="space-y-2">
                   <Label
@@ -811,7 +594,10 @@
                   <Select
                     value={formData.gender || ""}
                     onValueChange={(value) =>
-                      handleSelectChange("gender", value)
+                      handleSelectChange(
+                        "gender",
+                        (value as "male" | "female" | "other") || undefined
+                      )
                     }
                   >
                     <SelectTrigger className="h-12 rounded-2xl border-slate-200 focus:border-emerald-900 focus:ring-emerald-900">
@@ -824,461 +610,369 @@
                     </SelectContent>
                   </Select>
                 </div>
+
+                <div className="space-y-2 md:col-span-2">
+                  <Label
+                    htmlFor="address"
+                    className="text-base font-medium text-slate-700"
+                  >
+                    Address
+                  </Label>
+                  <Input
+                    type="text"
+                    id="address"
+                    name="address"
+                    value={formData.address}
+                    onChange={handleInputChange}
+                    placeholder="Enter your address"
+                    maxLength={200}
+                    showCharCount
+                  />
+                </div>
+
+                <div className="space-y-2 md:col-span-2">
+                  <Label
+                    htmlFor="emergencyContact"
+                    className="text-base font-medium text-slate-700"
+                  >
+                    <span className="inline-flex items-center">
+                      <EnvelopeIcon className="h-4 w-4 text-gray-500 mr-1" />
+                      Emergency Contact
+                    </span>
+                  </Label>
+                  <Input
+                    type="tel"
+                    id="emergencyContact"
+                    name="emergencyContact"
+                    value={formData.emergencyContact}
+                    onChange={handleInputChange}
+                    placeholder="Emergency contact number"
+                    maxLength={20}
+                    showCharCount
+                  />
+                </div>
               </div>
-
-              <div className="space-y-2">
-                <Label
-                  htmlFor="address"
-                  className="text-base font-medium text-slate-700"
-                >
-                  Address
-<<<<<<< HEAD
-                </label>
-                <Input
-                  type="text"
-=======
-                </Label>
-                <Textarea
->>>>>>> 424e88bb
-                  id="address"
-                  name="address"
-                  value={formData.address}
-                  onChange={handleInputChange}
-                  placeholder="Enter your address"
-<<<<<<< HEAD
-                  maxLength={200}
-                  showCharCount
-=======
-                  rows={3}
-                  className="rounded-2xl border-slate-200 focus:border-emerald-900 focus:ring-emerald-900"
->>>>>>> 424e88bb
-                />
-              </div>
-
-              <div className="space-y-2">
-                <Label
-                  htmlFor="emergencyContact"
-                  className="text-base font-medium text-slate-700"
-                >
-                  Emergency Contact
-                </Label>
-                <Input
-                  id="emergencyContact"
-                  name="emergencyContact"
-                  value={formData.emergencyContact}
-                  onChange={handleInputChange}
-                  placeholder="Enter emergency contact information"
-                  className="h-12 rounded-2xl border-slate-200 focus:border-emerald-900 focus:ring-emerald-900"
-                />
             </div>
-          </div>
 
             <Separator />
 
-          {/* Professional Information */}
+            {/* Professional Information */}
             <div className="space-y-6">
               <div className="flex items-center mb-6">
                 <div className="p-2 bg-emerald-900/10 rounded-xl mr-3">
                   <AcademicCapIcon className="h-5 w-5 text-emerald-900" />
                 </div>
                 <h3 className="text-xl font-medium text-slate-900">
-              Professional Information
-            </h3>
+                  Professional Information
+                </h3>
               </div>
 
-            <div className="grid grid-cols-1 md:grid-cols-2 gap-6">
+              <div className="grid grid-cols-1 md:grid-cols-2 gap-6">
                 <div className="space-y-2">
                   <Label
                     htmlFor="qualification"
                     className="text-base font-medium text-slate-700"
                   >
-                  Qualification
-<<<<<<< HEAD
-                </label>
-                <Input
-                  type="text"
-=======
-                  </Label>
-                  <Input
->>>>>>> 424e88bb
-                  id="qualification"
-                  name="qualification"
-                  value={formData.qualification}
-                  onChange={handleInputChange}
-<<<<<<< HEAD
-                  className="input"
-                  placeholder="e.g., Bachelor's in Mathematics, Teaching Certificate"
-                  maxLength={200}
-                  showCharCount
-=======
-                    placeholder="Enter your qualification"
-                    className="h-12 rounded-2xl border-slate-200 focus:border-emerald-900 focus:ring-emerald-900"
->>>>>>> 424e88bb
-                />
-              </div>
+                    Qualification
+                  </Label>
+                  <Input
+                    type="text"
+                    id="qualification"
+                    name="qualification"
+                    value={formData.qualification}
+                    onChange={handleInputChange}
+                    placeholder="e.g., Bachelor's in Mathematics, Teaching Certificate"
+                    maxLength={200}
+                    showCharCount
+                  />
+                </div>
 
                 <div className="space-y-2">
                   <Label
                     htmlFor="experienceYears"
                     className="text-base font-medium text-slate-700"
                   >
-                  Years of Experience
-                  </Label>
-                  <Input
-                  id="experienceYears"
-                  name="experienceYears"
+                    Years of Experience
+                  </Label>
+                  <Input
+                    id="experienceYears"
+                    name="experienceYears"
                     type="number"
-                  value={formData.experienceYears || ""}
+                    value={formData.experienceYears ?? ""}
                     onChange={(e) => {
                       const v = parseInt(e.target.value, 10);
-                      handleNumberChange("experienceYears", Number.isNaN(v) ? undefined : v);
+                      handleNumberChange(
+                        "experienceYears",
+                        Number.isNaN(v) ? undefined : v
+                      );
                     }}
                     placeholder="Enter years of experience"
-                  min="0"
-                  max="50"
+                    min={0}
+                    max={50}
                     className="h-12 rounded-2xl border-slate-200 focus:border-emerald-900 focus:ring-emerald-900"
-                />
-              </div>
+                  />
+                </div>
 
                 <div className="space-y-2">
                   <Label
                     htmlFor="hourlyRate"
                     className="text-base font-medium text-slate-700"
                   >
-                  Hourly Rate ($)
-                  </Label>
-                  <Input
-                  id="hourlyRate"
-                  name="hourlyRate"
+                    Hourly Rate ($)
+                  </Label>
+                  <Input
+                    id="hourlyRate"
+                    name="hourlyRate"
                     type="number"
-                  value={formData.hourlyRate || ""}
+                    value={formData.hourlyRate ?? ""}
                     onChange={(e) => {
                       const v = parseFloat(e.target.value);
-                      handleNumberChange("hourlyRate", Number.isNaN(v) ? undefined : v);
+                      handleNumberChange(
+                        "hourlyRate",
+                        Number.isNaN(v) ? undefined : v
+                      );
                     }}
                     placeholder="Enter your hourly rate"
-                  min="0"
-                  step="0.01"
+                    min={0}
+                    step="0.01"
                     className="h-12 rounded-2xl border-slate-200 focus:border-emerald-900 focus:ring-emerald-900"
-                />
+                  />
+                </div>
+
+                <div className="space-y-2">
+                  <Label
+                    htmlFor="availability"
+                    className="text-base font-medium text-slate-700"
+                  >
+                    Availability
+                  </Label>
+                  <Input
+                    type="text"
+                    id="availability"
+                    name="availability"
+                    value={formData.availability}
+                    onChange={handleInputChange}
+                    placeholder="e.g., Weekdays 3–8 PM, Weekends 9 AM–5 PM"
+                    maxLength={200}
+                    showCharCount
+                  />
+                </div>
+
+                <div className="space-y-2 md:col-span-2">
+                  <Label
+                    htmlFor="specializations"
+                    className="text-base font-medium text-slate-700"
+                  >
+                    <span className="inline-flex items-center">
+                      <AcademicCapIcon className="h-4 w-4 text-gray-500 mr-1" />
+                      Specializations
+                    </span>
+                  </Label>
+                  <Input
+                    type="text"
+                    id="specializations"
+                    name="specializations"
+                    value={formData.specializations.join(", ")}
+                    onChange={(e) =>
+                      handleArrayInputChange("specializations", e.target.value)
+                    }
+                    placeholder="e.g., Algebra, Calculus, SAT Prep, Special Education"
+                    maxLength={300}
+                    showCharCount
+                  />
+                  <p className="mt-1 text-xs text-gray-500">
+                    Separate multiple specializations with commas
+                  </p>
+                </div>
+
+                <div className="space-y-2 md:col-span-2">
+                  <Label
+                    htmlFor="certifications"
+                    className="text-base font-medium text-slate-700"
+                  >
+                    <span className="inline-flex items-center">
+                      <DocumentTextIcon className="h-4 w-4 text-gray-500 mr-1" />
+                      Certifications
+                    </span>
+                  </Label>
+                  <Input
+                    type="text"
+                    id="certifications"
+                    name="certifications"
+                    value={formData.certifications.join(", ")}
+                    onChange={(e) =>
+                      handleArrayInputChange("certifications", e.target.value)
+                    }
+                    placeholder="e.g., Teaching License, Math Specialist, ESL Certificate"
+                    maxLength={300}
+                    showCharCount
+                  />
+                  <p className="mt-1 text-xs text-gray-500">
+                    Separate multiple certifications with commas
+                  </p>
+                </div>
+
+                <div className="space-y-2 md:col-span-2">
+                  <Label
+                    htmlFor="languages"
+                    className="text-base font-medium text-slate-700"
+                  >
+                    <span className="inline-flex items-center">
+                      <GlobeAltIcon className="h-4 w-4 text-gray-500 mr-1" />
+                      Languages Spoken
+                    </span>
+                  </Label>
+                  <Input
+                    type="text"
+                    id="languages"
+                    name="languages"
+                    value={formData.languages.join(", ")}
+                    onChange={(e) =>
+                      handleArrayInputChange("languages", e.target.value)
+                    }
+                    placeholder="e.g., English, Spanish, French"
+                    maxLength={200}
+                    showCharCount
+                  />
+                  <p className="mt-1 text-xs text-gray-500">
+                    Separate multiple languages with commas
+                  </p>
+                </div>
+
+                <div className="space-y-2 md:col-span-2">
+                  <Label
+                    htmlFor="bio"
+                    className="text-base font-medium text-slate-700"
+                  >
+                    <span className="inline-flex items-center">
+                      <DocumentTextIcon className="h-4 w-4 text-gray-500 mr-1" />
+                      Bio
+                    </span>
+                  </Label>
+                  <Textarea
+                    id="bio"
+                    name="bio"
+                    value={formData.bio}
+                    onChange={handleInputChange}
+                    rows={4}
+                    className="input resize-none"
+                    placeholder="Tell us about your teaching philosophy, experience, and what makes you a great tutor..."
+                    maxLength={1000}
+                    showCharCount
+                  />
+                </div>
               </div>
-
-                <div className="space-y-2">
-                  <Label
-                    htmlFor="availability"
-                    className="text-base font-medium text-slate-700"
-                  >
-                  Availability
-<<<<<<< HEAD
-                </label>
-                <Input
-                  type="text"
-=======
-                  </Label>
-                  <Input
->>>>>>> 424e88bb
-                  id="availability"
-                  name="availability"
-                  value={formData.availability}
-                  onChange={handleInputChange}
-<<<<<<< HEAD
-                  className="input"
-                  placeholder="e.g., Weekdays 3-8 PM, Weekends 9 AM-5 PM"
-                  maxLength={200}
-                  showCharCount
-                />
-              </div>
-
-              <div className="form-group md:col-span-2">
-                <label htmlFor="specializations" className="form-label">
-                  <AcademicCapIcon className="h-4 w-4 text-gray-500 mr-1" />
-                  Specializations
-                </label>
-                <Input
-                  type="text"
-                  id="specializations"
-                  name="specializations"
-                  value={formData.specializations.join(", ")}
-                  onChange={(e) =>
-                    handleArrayInputChange("specializations", e.target.value)
-                  }
-                  className="input"
-                  placeholder="e.g., Algebra, Calculus, SAT Prep, Special Education"
-                  maxLength={300}
-                  showCharCount
-                />
-                <p className="mt-1 text-xs text-gray-500">
-                  Separate multiple specializations with commas
-                </p>
-              </div>
-
-              <div className="form-group md:col-span-2">
-                <label htmlFor="certifications" className="form-label">
-                  <DocumentTextIcon className="h-4 w-4 text-gray-500 mr-1" />
-                  Certifications
-                </label>
-                <Input
-                  type="text"
-                  id="certifications"
-                  name="certifications"
-                  value={formData.certifications.join(", ")}
-                  onChange={(e) =>
-                    handleArrayInputChange("certifications", e.target.value)
-                  }
-                  className="input"
-                  placeholder="e.g., Teaching License, Math Specialist, ESL Certificate"
-                  maxLength={300}
-                  showCharCount
-                />
-                <p className="mt-1 text-xs text-gray-500">
-                  Separate multiple certifications with commas
-                </p>
-              </div>
-
-              <div className="form-group md:col-span-2">
-                <label htmlFor="languages" className="form-label">
-                  <GlobeAltIcon className="h-4 w-4 text-gray-500 mr-1" />
-                  Languages Spoken
-                </label>
-                <Input
-                  type="text"
-                  id="languages"
-                  name="languages"
-                  value={formData.languages.join(", ")}
-                  onChange={(e) =>
-                    handleArrayInputChange("languages", e.target.value)
-                  }
-                  className="input"
-                  placeholder="e.g., English, Spanish, French"
-                  maxLength={200}
-                  showCharCount
-                />
-                <p className="mt-1 text-xs text-gray-500">
-                  Separate multiple languages with commas
-                </p>
-              </div>
-
-              <div className="form-group md:col-span-2">
-                <label htmlFor="bio" className="form-label">
-                  <DocumentTextIcon className="h-4 w-4 text-gray-500 mr-1" />
-                  Bio
-                </label>
-=======
-                    placeholder="e.g., Weekdays 9 AM - 5 PM"
-                    className="h-12 rounded-2xl border-slate-200 focus:border-emerald-900 focus:ring-emerald-900"
-                />
-              </div>
-              </div>
-
-              <div className="space-y-2">
-                <Label
-                  htmlFor="bio"
-                  className="text-base font-medium text-slate-700"
+            </div>
+
+            {/* CV Upload */}
+            <div className="border-t border-gray-200 pt-6 space-y-4">
+              <h3 className="text-lg font-medium text-gray-900">
+                <DocumentTextIcon className="h-5 w-5 text-green-500 inline mr-2" />
+                CV Upload
+              </h3>
+
+              {formData.cvFileName && formData.cvStoragePath ? (
+                <motion.div
+                  initial={{ opacity: 0, y: 10 }}
+                  animate={{ opacity: 1, y: 0 }}
+                  className="p-4 bg-green-50 border border-green-200 rounded-lg"
                 >
-                  Bio
-                </Label>
->>>>>>> 424e88bb
-                <Textarea
-                  id="bio"
-                  name="bio"
-                  value={formData.bio}
-                  onChange={handleInputChange}
-                  placeholder="Tell us about yourself and your teaching approach"
-                  rows={4}
-<<<<<<< HEAD
-                  className="input resize-none"
-                  placeholder="Tell us about your teaching philosophy, experience, and what makes you a great tutor..."
-                  maxLength={1000}
-                  showCharCount
-=======
-                  className="rounded-2xl border-slate-200 focus:border-emerald-900 focus:ring-emerald-900"
->>>>>>> 424e88bb
-                />
-            </div>
-          </div>
-
-            <Separator />
-
-            {/* CV Upload Section */}
-            <div className="space-y-6">
-              <div className="flex items-center mb-6">
-                <div className="p-2 bg-emerald-900/10 rounded-xl mr-3">
-                  <DocumentArrowUpIcon className="h-5 w-5 text-emerald-900" />
-                </div>
-                <h3 className="text-xl font-medium text-slate-900">
-                  CV/Resume
-            </h3>
-              </div>
-
-<<<<<<< HEAD
-            {/* Show existing CV if uploaded */}
-            {formData.cvFileName && (
-              <motion.div
-                initial={{ opacity: 0, y: 10 }}
-                animate={{ opacity: 1, y: 0 }}
-                className="mb-6 p-4 bg-green-50 border border-green-200 rounded-lg"
-              >
-=======
-              {formData.cvFileName && formData.cvUrl ? (
-                <div className="p-4 bg-emerald-50 rounded-xl border-2 border-emerald-200">
->>>>>>> 424e88bb
-                <div className="flex items-center justify-between">
-                    <div className="flex items-center space-x-2">
-                      <DocumentArrowUpIcon className="h-5 w-5 text-emerald-600" />
-                      <span className="text-sm font-medium text-emerald-800">
-                        File: {formData.cvFileName}
-<<<<<<< HEAD
-                      </p>
-                      <button
-                        type="button"
-                        onClick={async () => {
-                          if (!formData.cvStoragePath) return;
-                          const { data, error } = await supabase.storage
-                            .from("cv-uploads")
-                            .createSignedUrl(formData.cvStoragePath, 60 * 10); // 10 min
-                          if (error || !data?.signedUrl) {
-                            setCvUploadError(
-                              "Failed to open CV. Please try again."
-                            );
-                            return;
-                          }
-                          window.open(
-                            data.signedUrl,
-                            "_blank",
-                            "noopener,noreferrer"
-                          );
-                        }}
-                        className="text-sm text-green-600 hover:text-green-800 underline mt-1 inline-block"
-                      >
-                        View CV
-                      </button>
-=======
-                      </span>
->>>>>>> 424e88bb
+                  <div className="flex items-center justify-between">
+                    <div className="flex items-center">
+                      <CheckCircleIcon className="h-6 w-6 text-green-600 mr-3" />
+                      <div>
+                        <h4 className="text-sm font-medium text-green-800">
+                          CV Uploaded Successfully
+                        </h4>
+                        <p className="text-sm text-green-700 mt-1">
+                          File: {formData.cvFileName}
+                        </p>
+                        <button
+                          type="button"
+                          onClick={handleCVView}
+                          className="text-sm text-green-600 hover:text-green-800 underline mt-1 inline-block"
+                        >
+                          View CV
+                        </button>
+                      </div>
                     </div>
-                    <div className="flex items-center space-x-2">
-                      <Button
-                    type="button"
-<<<<<<< HEAD
-                    onClick={async () => {
-                      setFormData((prev) => ({
-                        ...prev,
-                        cvFileName: "",
-                        cvStoragePath: "",
-                      }));
-                      try {
-                        if (user?.id) {
-                          const { error: dbErr } = await supabase
-                            .from("profiles")
-                            .update({
-                              cv_file_name: null,
-                              cv_storage_path: null,
-                              updated_at: new Date().toISOString(),
-                            })
-                            .eq("user_id", user.id);
-                          if (dbErr) throw dbErr;
-                        }
-                        if (updateProfile) {
-                          await updateProfile({
-                            cv_file_name: undefined,
-                            cv_storage_path: undefined,
-                          });
-                        }
-                      } catch (e) {
-                        console.error("Failed to clear CV fields:", e);
-                      }
-                    }}
-                    className="text-red-600 hover:text-red-800"
-                    title="Remove CV"
-                  >
-                    <XCircleIcon className="h-5 w-5" />
-                  </button>
-=======
-                        variant="outline"
-                        size="sm"
-                        onClick={() => window.open(formData.cvUrl, "_blank")}
-                        className="text-emerald-600 border-emerald-200 hover:bg-emerald-100"
-                      >
-                        View
-                      </Button>
-                      <Button
-                        type="button"
-                        variant="outline"
-                        size="sm"
-                        onClick={handleCVRemove}
-                        className="text-red-600 border-red-200 hover:bg-red-100"
-                      >
-                        Remove
-                      </Button>
->>>>>>> 424e88bb
-                </div>
-                    </div>
-                </div>
+                    <button
+                      type="button"
+                      onClick={handleCVRemove}
+                      className="text-red-600 hover:text-red-800"
+                      title="Remove CV"
+                    >
+                      <XCircleIcon className="h-5 w-5" />
+                    </button>
+                  </div>
+                </motion.div>
               ) : (
                 <div className="p-6 bg-slate-50 rounded-xl border-2 border-dashed border-slate-300 text-center">
                   <DocumentArrowUpIcon className="h-12 w-12 text-slate-400 mx-auto mb-4" />
                   <p className="text-slate-600 mb-4">
-                    Upload your CV/Resume (PDF format, max 5MB)
+                    Upload your CV/Resume (PDF/DOC/DOCX format, max 5MB)
                   </p>
-                    <input
-                      type="file"
-                    accept=".pdf"
-                      onChange={handleCVUpload}
-                      className="hidden"
+
+                  <input
+                    type="file"
+                    accept=".pdf,.doc,.docx,application/pdf,application/msword,application/vnd.openxmlformats-officedocument.wordprocessingml.document"
+                    onChange={handleCVUpload}
+                    className="hidden"
                     id="cv-upload"
+                    disabled={isUploadingCV}
                   />
                   <Label
                     htmlFor="cv-upload"
                     className="cursor-pointer inline-flex items-center px-4 py-2 bg-emerald-600 text-white rounded-lg hover:bg-emerald-700 transition-colors duration-200"
                   >
-                    Choose File
-                  </Label>
-              </div>
-            )}
+                    {isUploadingCV ? "Uploading..." : "Choose File"}
+                  </Label>
+                </div>
+              )}
 
               {cvUploadError && (
                 <Alert variant="destructive">
                   <ExclamationTriangleIcon className="h-4 w-4" />
                   <AlertDescription>{cvUploadError}</AlertDescription>
                 </Alert>
-            )}
-          </div>
-
-            {/* Success/Error Messages */}
-          {saveStatus === "success" && (
-              <Alert className="border-green-200 bg-green-50 text-green-800">
+              )}
+            </div>
+
+            {/* Save status */}
+            {saveStatus === "success" && (
+              <Alert className="border-green-2 00 bg-green-50 text-green-800">
                 <CheckCircleIcon className="h-4 w-4" />
                 <AlertDescription>
-                Profile updated successfully!
+                  Profile updated successfully!
                 </AlertDescription>
               </Alert>
-          )}
-
-          {saveStatus === "error" && (
+            )}
+
+            {saveStatus === "error" && (
               <Alert variant="destructive">
                 <ExclamationTriangleIcon className="h-4 w-4" />
                 <AlertDescription>{errorMessage}</AlertDescription>
               </Alert>
-          )}
-
-          {/* Submit Button */}
+            )}
+
+            {/* Submit */}
             <div className="flex justify-end">
               <Button
-              type="submit"
-              disabled={isSaving}
+                type="submit"
+                disabled={isSaving}
                 className="px-8 py-3 bg-emerald-600 text-white rounded-2xl font-semibold hover:bg-emerald-700 transition-all duration-200 disabled:opacity-50 flex items-center space-x-2 shadow-lg hover:shadow-xl"
-            >
-              {isSaving ? (
-                <>
-                  <LoadingSpinner size="sm" />
+              >
+                {isSaving ? (
+                  <>
+                    <LoadingSpinner size="sm" />
                     <span>Saving...</span>
-                </>
-              ) : (
+                  </>
+                ) : (
                   <span>Save Changes</span>
-              )}
+                )}
               </Button>
-          </div>
-        </form>
+            </div>
+          </form>
         </CardContent>
       </Card>
     </motion.div>
