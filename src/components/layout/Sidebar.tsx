import React, { useState } from "react";
import logoUrl from "@/assets/math-mentor-logo.png";
import { Link, useLocation } from "react-router-dom";
import { motion, AnimatePresence } from "framer-motion";
import {
  XMarkIcon,
  AcademicCapIcon,
  UserCircleIcon,
  Cog6ToothIcon,
  SparklesIcon,
  CalendarDaysIcon,
  UserGroupIcon,
  DocumentTextIcon,
  UserIcon,
  IdentificationIcon,
  CreditCardIcon,
  BookOpenIcon,
  ArrowRightOnRectangleIcon,
} from "@heroicons/react/24/outline";
import { useAuth } from "@/contexts/AuthContext";
import { useAdmin } from "@/contexts/AdminContext";
import { getRoleDisplayName } from "@/utils/permissions";
import { db } from "@/lib/db";
import { supabase } from "@/lib/supabase";
import type { TutorApplication } from "@/types/auth";
import { cn } from "@/lib/utils";
<<<<<<< HEAD
=======
import { Button } from "@/components/ui/button";
import { motion, AnimatePresence } from "framer-motion";
import { getActiveProfileImage, getProfileImageUrl } from "@/lib/profileImages";
import type { ProfileImage } from "@/types/auth";
import mathMentorLogo from "@/assets/math-mentor-logo.png";
>>>>>>> 04bae85e

interface SidebarProps {
  sidebarOpen: boolean;
  setSidebarOpen: (open: boolean) => void;
  tutorApplication: TutorApplication | null;
  idVerification: any;
  loadingApplication: boolean;
  checkTutorApplication: () => void;
  checkIDVerification: () => void;
  onSignOut?: () => void;
}

const Sidebar: React.FC<SidebarProps> = ({
  sidebarOpen,
  setSidebarOpen,
  tutorApplication,
  idVerification,
  loadingApplication,
  checkTutorApplication,
  checkIDVerification,
  onSignOut,
}) => {
  const { profile } = useAuth();
  const { isAdminLoggedIn } = useAdmin();
  const location = useLocation();
  const [isHovered, setIsHovered] = useState(false);
<<<<<<< HEAD
=======
  const [profileImage, setProfileImage] = useState<ProfileImage | null>(null);
  const [profileImageUrl, setProfileImageUrl] = useState<string | null>(null);

  // Fetch profile image when component mounts or profile changes
  useEffect(() => {
    let cancelled = false;
    const currentUserId = profile?.user_id ?? null;

    // If user logs out or no profile, clear immediately
    if (!currentUserId) {
      setProfileImage(null);
      setProfileImageUrl(null);
      return;
    }

    (async () => {
      try {
        const activeImage = await getActiveProfileImage(currentUserId);
        if (cancelled) return;
        if (activeImage) {
          setProfileImage(activeImage);
          setProfileImageUrl(getProfileImageUrl(activeImage.file_path));
        } else {
          setProfileImage(null);
          setProfileImageUrl(null);
        }
      } catch (error) {
        console.error("Error fetching profile image:", error);
        if (!cancelled) {
          setProfileImage(null);
          setProfileImageUrl(null);
        }
      }
    })();

    return () => {
      cancelled = true;
    };
  }, [profile?.user_id]);
>>>>>>> 04bae85e

  // Add admin-specific navigation
  const adminNavigation = [
    { name: "Dashboard", href: "/admin", icon: AcademicCapIcon },
    { name: "Manage Students", href: "/admin/students", icon: UserGroupIcon },
    { name: "Manage Tutors", href: "/admin/tutors", icon: UserIcon },
    {
      name: "Tutor Applications",
      href: "/admin/tutor-applications",
      icon: DocumentTextIcon,
    },
    {
      name: "ID Verifications",
      href: "/admin/id-verifications",
      icon: IdentificationIcon,
    },
    { name: "Profile", href: "/profile", icon: UserCircleIcon },
    { name: "Settings", href: "/settings", icon: Cog6ToothIcon },
  ];

  // Base navigation for all users
  const baseNavigation = [
    { name: "Dashboard", href: "/dashboard", icon: AcademicCapIcon },
    { name: "Profile", href: "/profile", icon: UserCircleIcon },
    { name: "Settings", href: "/settings", icon: Cog6ToothIcon },
  ];

  // Tutor-specific navigation items
  const tutorNavigationItems = [
    { name: "Schedule Class", href: "/schedule-class", icon: CalendarDaysIcon },
    { name: "Manage Classes", href: "/manage-classes", icon: CalendarDaysIcon },
    { name: "Quizzes", href: "/quizzes", icon: DocumentTextIcon },
    {
      name: "Manage Flash Cards",
      href: "/tutor/flashcards",
      icon: DocumentTextIcon,
    },
    {
      name: "ID Verification",
      href: "/id-verification",
      icon: IdentificationIcon,
    },
    {
      name: "Manage Materials",
      href: "/tutor/manage-materials",
      icon: DocumentTextIcon,
    },
  ];

  // Check if tutor navigation should be disabled
  const isTutorApproved = tutorApplication?.application_status === "approved";
  const isTutorPending = tutorApplication?.application_status === "pending";
  const isTutorRejected = tutorApplication?.application_status === "rejected";
  const isTutorActive = profile?.is_active !== false; // Default to true if not set

  // Check ID verification status
  const isIDVerificationApproved =
    idVerification?.verification_status === "approved";
  const isIDVerificationPending =
    idVerification?.verification_status === "pending";
  const isIDVerificationRejected =
    idVerification?.verification_status === "rejected";
  const hasIDVerification = !!idVerification;

  // Tutor features are only enabled when both application is approved AND ID verification is approved
  const areTutorFeaturesEnabled =
    isTutorApproved && isIDVerificationApproved && isTutorActive;

  // Build navigation based on user role
  const getNavigation = () => {
    // Student-specific navigation
    if (profile?.role === "student") {
      return [
        { name: "Dashboard", href: "/student", icon: AcademicCapIcon },
        {
          name: "Book a Session",
          href: "/student/book-session",
          icon: CalendarDaysIcon,
        },
        {
          name: "My Sessions",
          href: "/student/manage-sessions",
          icon: SparklesIcon,
        },
        {
          name: "Tutor Materials",
          href: "/student/tutor-materials",
          icon: BookOpenIcon,
        },
        {
          name: "Quizzes",
          href: "/student/quizzes",
          icon: DocumentTextIcon,
        },
        {
          name: "Flash Cards",
          href: "/student/flashcards",
          icon: BookOpenIcon,
        },
        {
          name: "Packages",
          href: "/student/packages",
          icon: CreditCardIcon,
        },
        { name: "Profile", href: "/profile", icon: UserCircleIcon },
        { name: "Settings", href: "/settings", icon: Cog6ToothIcon },
      ];
    }
    if (profile?.role === "admin" || isAdminLoggedIn) {
      return adminNavigation;
    }

    // For tutors, include tutor-specific items but mark them as disabled if not approved or inactive
    if (profile?.role === "tutor") {
      const navigationItems = [
        ...baseNavigation.slice(0, 1),
        ...tutorNavigationItems,
        ...baseNavigation.slice(1),
      ];

      // If tutor is not approved, inactive, or has no application, disable tutor-specific items
      if (!areTutorFeaturesEnabled) {
        return navigationItems.map((item) => {
          if (
            tutorNavigationItems.some(
              (tutorItem) => tutorItem.name === item.name
            )
          ) {
            return { ...item, disabled: true };
          }
          return item;
        });
      }

      return navigationItems;
    }

    // For students and other roles, only show base navigation
    return baseNavigation;
  };

  const navigation = getNavigation();

  const isActive = (href: string) => location.pathname === href;

  // Get tooltip message based on application status
  const getTooltipMessage = (item: any) => {
    if (profile?.role !== "tutor") return "";

    if (!isTutorActive) {
      return "Your account has been temporarily deactivated. This feature will be available once your account is reactivated.";
    }

    if (isTutorPending) {
      return "Your application is under review. This feature will be available once approved.";
    }

    if (isTutorRejected) {
      return "Your application was rejected. Please contact support for more information.";
    }

    if (!tutorApplication) {
      return "Please submit a tutor application first.";
    }

    if (isTutorApproved && !hasIDVerification) {
      return "Your application is approved! Please complete ID verification to access tutor features.";
    }

    if (isTutorApproved && isIDVerificationPending) {
      return "Your ID verification is under review. This feature will be available once approved.";
    }

    if (isTutorApproved && isIDVerificationRejected) {
      return "Your ID verification was rejected. Please resubmit with correct documents.";
    }

    return "Application pending approval";
  };

  // Collapsible Logo Section
  const LogoSection = () => {
    return (
      <div className="flex h-16 shrink-0 items-center mb-6 justify-center lg:justify-start">
        <div className="flex items-center">
<<<<<<< HEAD
          <div className="relative">
            <img
              src={logoUrl}
              alt="IEMS Logo"
              className="h-8 w-8 text-green-600 text-center mx-auto"
            />
=======
          <div className="relative group">
            <motion.div
              className="w-12 h-12 rounded-xl  flex items-center justify-center"
              transition={{ duration: 0.2 }}
            >
              <img
                src={mathMentorLogo}
                alt="Math Mentor logo"
                className="h-16 w-16"
              />
            </motion.div>
>>>>>>> 04bae85e
          </div>
        </div>
      </div>
    );
  };

  // Collapsible Navigation Item Component
  const NavigationItem = ({ item, index }: { item: any; index: number }) => {
    const isDisabled = item.disabled;
    const active = isActive(item.href);

    // Context-aware color logic
    const getItemColor = (item: any) => {
      // Priority-based colors
      const highPriorityItems = ["Dashboard", "Profile", "Settings"];
      const isHighPriority = highPriorityItems.includes(item.name);

      // Role-based colors
      const isAdminItem = adminNavigation.some((nav) => nav.name === item.name);
      const isTutorItem = tutorNavigationItems.some(
        (nav) => nav.name === item.name
      );
      const isStudentItem =
        profile?.role === "student" &&
        [
          "Book a Session",
          "My Sessions",
          "Tutor Materials",
          "Quizzes",
          "Flash Cards",
          "Packages",
        ].includes(item.name);

      // Section type colors
      const isMainFeature = [
        "Dashboard",
        "Book a Session",
        "My Sessions",
        "Schedule Class",
        "Manage Classes",
      ].includes(item.name);
      const isSettings = ["Settings", "Profile"].includes(item.name);
      const isManagement = [
        "Manage Students",
        "Manage Tutors",
        "Tutor Applications",
        "ID Verifications",
      ].includes(item.name);
      const isContent = [
        "Quizzes",
        "Flash Cards",
        "Tutor Materials",
        "Manage Materials",
      ].includes(item.name);

      // Time-based color adaptation (subtle)
      const hour = new Date().getHours();
      const isDayTime = hour >= 6 && hour <= 18;

      // Color assignment logic
      if (isHighPriority) {
        return { primary: "green", secondary: "emerald" };
      }

<<<<<<< HEAD
      if (profile?.role === "admin" || isAdminLoggedIn) {
        if (isManagement) return { primary: "green", secondary: "emerald" };
        if (isSettings) return { primary: "yellow", secondary: "amber" };
        return { primary: "green", secondary: "emerald" };
      }

      if (profile?.role === "tutor") {
        if (isMainFeature) return { primary: "green", secondary: "emerald" };
        if (isContent) return { primary: "yellow", secondary: "amber" };
        if (isSettings) return { primary: "yellow", secondary: "amber" };
        return { primary: "green", secondary: "emerald" };
      }

      if (profile?.role === "student") {
        if (isStudentItem) return { primary: "green", secondary: "emerald" };
        if (isSettings) return { primary: "yellow", secondary: "amber" };
        return { primary: "green", secondary: "emerald" };
      }

      // Default fallback
      return { primary: "green", secondary: "emerald" };
    };

    const itemColors = getItemColor(item);
    const isGreenActive = itemColors.primary === "green";

    // Dynamic class generation for context-aware colors
    const getActiveClasses = () => {
      if (itemColors.primary === "green") {
        return "text-green-700 bg-gradient-to-r from-green-50 to-emerald-50 border border-green-200 shadow-sm";
      } else {
        return "text-yellow-700 bg-gradient-to-r from-yellow-50 to-amber-50 border border-yellow-200 shadow-sm";
      }
    };

    const getHoverClasses = () => {
      if (itemColors.primary === "green") {
        return "text-gray-700 hover:text-green-600 hover:bg-gradient-to-r hover:from-green-50/50 hover:to-emerald-50/50 border border-transparent hover:border-green-100";
      } else {
        return "text-gray-700 hover:text-yellow-600 hover:bg-gradient-to-r hover:from-yellow-50/50 hover:to-amber-50/50 border border-transparent hover:border-yellow-100";
=======
      if (isDisabled) {
        return (
          <motion.div
            key={item.name}
            className="relative group"
            title={getTooltipMessage(item)}
          >
            <div
              className={cn(
                "flex items-center gap-3 px-4 py-3 rounded-xl text-sm font-medium transition-all duration-200 cursor-not-allowed",
                active
                  ? "text-gray-400 bg-gray-100/50"
                  : "text-gray-400 hover:bg-gray-50/50",
                !isHovered && "justify-start"
              )}
            >
              <div className="relative opacity-40">
                <item.icon className="h-5 w-5 shrink-0" />
              </div>
              {isHovered && (
                <span className="overflow-hidden whitespace-nowrap text-gray-400">
                  {item.name}
                </span>
              )}
            </div>
          </motion.div>
        );
>>>>>>> 04bae85e
      }
    };

    // Simple animation variants
    const itemVariants = {
      hidden: {
        opacity: 0,
        x: -10,
      },
      visible: {
        opacity: 1,
        x: 0,
        transition: {
          duration: 0.3,
          delay: index * 0.03,
        },
      },
    };

    if (isDisabled) {
      return (
        <motion.div
          key={item.name}
          variants={itemVariants}
          initial="hidden"
          animate="visible"
          className="relative"
        >
          <div
            className={cn(
              "group flex items-center gap-3 px-4 py-3 rounded-xl text-sm font-medium transition-all duration-300 relative overflow-hidden cursor-not-allowed",
              active
                ? "text-gray-400 bg-gray-100/50 border border-gray-200"
                : "text-gray-400 bg-transparent hover:bg-gray-50/50 border border-transparent",
              !isHovered && "justify-center"
            )}
            title={getTooltipMessage(item)}
          >
            <div className="relative opacity-50">
              <item.icon className="h-5 w-5 shrink-0" />
            </div>
            <AnimatePresence>
              {isHovered && (
                <motion.span
                  initial={{ opacity: 0, width: 0 }}
                  animate={{ opacity: 0.5, width: "auto" }}
                  exit={{ opacity: 0, width: 0 }}
                  transition={{ duration: 0.2 }}
                  className="overflow-hidden whitespace-nowrap"
                >
                  {item.name}
                </motion.span>
              )}
            </AnimatePresence>

            {/* Status indicators */}
            {isTutorPending && (
              <div className="absolute top-2 right-2 w-2 h-2 bg-yellow-500 rounded-full" />
            )}
            {isTutorRejected && (
              <div className="absolute top-2 right-2 w-2 h-2 bg-red-500 rounded-full" />
            )}
            {isTutorApproved && isIDVerificationPending && (
              <div className="absolute top-2 right-2 w-2 h-2 bg-green-500 rounded-full" />
            )}
            {isTutorApproved && isIDVerificationRejected && (
              <div className="absolute top-2 right-2 w-2 h-2 bg-red-500 rounded-full" />
            )}

            {/* Status indicator text */}
            <AnimatePresence>
              {isHovered && (
<<<<<<< HEAD
                <motion.div
                  initial={{ opacity: 0, width: 0 }}
                  animate={{ opacity: 0.6, width: "auto" }}
                  exit={{ opacity: 0, width: 0 }}
                  transition={{ duration: 0.2 }}
                  className="absolute bottom-1 right-2 text-xs overflow-hidden whitespace-nowrap"
                >
                  {isTutorPending && "App Pending"}
                  {isTutorRejected && "App Rejected"}
                  {!tutorApplication && "No App"}
                  {isTutorApproved && !hasIDVerification && "Need ID"}
                  {isTutorApproved && isIDVerificationPending && "ID Pending"}
                  {isTutorApproved && isIDVerificationRejected && "ID Rejected"}
                </motion.div>
=======
                <span className="overflow-hidden whitespace-nowrap font-medium">
                  {item.name}
                </span>
>>>>>>> 04bae85e
              )}
            </AnimatePresence>
          </div>
        </motion.div>
      );
    }

    return (
      <motion.div
        key={item.name}
        variants={itemVariants}
        initial="hidden"
        animate="visible"
        className="relative"
      >
        <Link
          to={item.href}
          onClick={() => setSidebarOpen(false)}
          className={cn(
            "group flex items-center gap-3 px-4 py-3 rounded-xl text-sm font-medium transition-all duration-300 relative overflow-hidden",
            active ? getActiveClasses() : getHoverClasses(),
            !isHovered && "justify-center"
          )}
        >
          <div className="relative">
            <item.icon
              className={cn(
                "h-5 w-5 shrink-0 transition-colors duration-200",
                active
                  ? (isGreenActive ? "text-green-600" : "text-yellow-600")
                  : "text-gray-600",
                !active &&
                  (itemColors.primary === "green"
                    ? "group-hover:text-green-600"
                    : "group-hover:text-yellow-600")
              )}
            />
            {active && (
              <div
                className={cn(
                  "absolute -top-1 -right-1 w-2 h-2 rounded-full",
                  isGreenActive ? "bg-green-500" : "bg-yellow-500"
                )}
              />
            )}
          </div>

          <AnimatePresence>
            {isHovered && (
              <motion.span
                initial={{ opacity: 0, width: 0 }}
                animate={{ opacity: 1, width: "auto" }}
                exit={{ opacity: 0, width: 0 }}
                transition={{ duration: 0.2 }}
                className="group-hover:translate-x-1 transition-transform duration-200 overflow-hidden whitespace-nowrap"
              >
                {item.name}
              </motion.span>
            )}
          </AnimatePresence>

          {active && (
            <div
              className={cn(
                "absolute inset-0 rounded-xl",
                isGreenActive ? "bg-green-100/20" : "bg-yellow-100/20"
              )}
            />
          )}
        </Link>
      </motion.div>
    );
  };

  // Simple Navigation Section
  const NavigationSection = () => {
    return (
      <div className="flex flex-1 flex-col space-y-1">
        {navigation.map((item, index) => (
          <NavigationItem key={item.name} item={item} index={index} />
        ))}
      </div>
    );
  };

  // Collapsible Profile Section
  const ProfileSection = () => {
    const displayName = profile?.full_name || "User";
    const displayRole = profile?.role ? getRoleDisplayName(profile.role) : "User";

    return (
      <div className="border-t border-gray-200/50 pt-4 mt-4 mb-8">
        <div
          className={cn(
            "flex items-center",
            isHovered ? "justify-between" : "justify-center"
          )}
        >
          {/* Profile Info */}
          <div className="flex items-center gap-3">
            {/* Profile Avatar */}
            <div className="relative">
              <div className="w-10 h-10 rounded-full bg-gradient-to-br from-green-500 to-yellow-500 flex items-center justify-center text-white font-semibold text-sm">
                {profile?.full_name
                  ? profile.full_name.charAt(0).toUpperCase()
                  : "U"}
              </div>
              <div className="absolute -bottom-1 -right-1 w-3 h-3 bg-yellow-500 rounded-full border-2 border-white" />
            </div>

            {/* Profile Details */}
<<<<<<< HEAD
            <AnimatePresence>
              {isHovered && (
                <motion.div
                  initial={{ opacity: 0, width: 0 }}
                  animate={{ opacity: 1, width: "auto" }}
                  exit={{ opacity: 0, width: 0 }}
                  transition={{ duration: 0.2 }}
                  className="flex flex-col overflow-hidden whitespace-nowrap"
                >
                  <span className="text-sm font-medium text-gray-900 truncate max-w-32">
                    {profile?.full_name || "User"}
                  </span>
                  <span className="text-xs text-gray-500 truncate max-w-32">
                    {profile?.role ? getRoleDisplayName(profile.role) : "User"}
                  </span>
                </motion.div>
              )}
            </AnimatePresence>
=======
            {isHovered && (
              <div className="flex flex-col overflow-hidden">
                <span className="text-sm font-semibold text-gray-900 truncate max-w-32">
                  {displayName}
                </span>
                <span className="text-xs text-gray-500 truncate max-w-32">
                  {displayRole}
                </span>
              </div>
            )}
>>>>>>> 04bae85e
          </div>

          {/* Logout Button */}
          <AnimatePresence>
            {isHovered && (
              <motion.button
                initial={{ opacity: 0, scale: 0.8 }}
                animate={{ opacity: 1, scale: 1 }}
                exit={{ opacity: 0, scale: 0.8 }}
                transition={{ duration: 0.2 }}
                onClick={onSignOut}
                className="p-2 rounded-lg bg-green-50 border border-green-200 hover:bg-green-100 transition-colors duration-200"
              >
                <ArrowRightOnRectangleIcon className="w-5 h-5 text-green-600" />
              </motion.button>
            )}
          </AnimatePresence>
        </div>
      </div>
    );
  };

  return (
    <>
      {/* Mobile sidebar */}
      <AnimatePresence>
        {sidebarOpen && (
          <motion.div
            className="relative z-50 lg:hidden"
            initial={{ opacity: 0 }}
            animate={{ opacity: 1 }}
            exit={{ opacity: 0 }}
            transition={{ duration: 0.3 }}
          >
            <motion.div
              className="fixed inset-0 bg-black/20 backdrop-blur-sm"
              initial={{ opacity: 0 }}
              animate={{ opacity: 1 }}
              exit={{ opacity: 0 }}
              onClick={() => setSidebarOpen(false)}
            />

            <motion.div
              className="fixed inset-0 flex"
              initial={{ x: "-100%" }}
              animate={{ x: 0 }}
              exit={{ x: "-100%" }}
              transition={{
                duration: 0.3,
                ease: "easeOut",
              }}
            >
              <div className="relative mr-16 flex w-full max-w-xs flex-1">
                <div className="absolute left-full top-0 flex w-16 justify-center pt-5">
                  <motion.button
                    type="button"
                    className="-m-2.5 p-2.5"
                    onClick={() => setSidebarOpen(false)}
                    whileHover={{ scale: 1.05 }}
                    whileTap={{ scale: 0.95 }}
                    transition={{ duration: 0.2 }}
                  >
                    <XMarkIcon className="h-6 w-6 text-white" />
                  </motion.button>
                </div>

<<<<<<< HEAD
                <div className="flex grow flex-col bg-gradient-to-br from-green-50/95 via-yellow-50/95 to-green-50/95 backdrop-blur-xl border-r border-green-200/50 px-6 pb-4 shadow-2xl relative overflow-hidden">
                  {/* Subtle background pattern */}
                  <div className="absolute inset-0 opacity-20">
                    <div className="absolute top-0 left-0 w-full h-full bg-gradient-to-br from-green-200/10 via-transparent to-yellow-200/10" />
                  </div>

                  <div className="relative z-10 flex flex-col h-full overflow-y-auto">
=======
                <div className="flex grow flex-col bg-[#FFFFE4] backdrop-blur-xl border-r border-gray-200/50 px-6 pb-4 shadow-2xl">
                  <div className="flex flex-col h-full overflow-y-auto">
>>>>>>> 04bae85e
                    <LogoSection />
                    <NavigationSection />
                    <div className="flex-1" />
                    <ProfileSection />
                  </div>
                </div>
              </div>
            </motion.div>
          </motion.div>
        )}
      </AnimatePresence>

      {/* Collapsible sidebar for desktop */}
      <div className="hidden lg:fixed lg:inset-y-0 lg:z-50 lg:flex lg:flex-col">
        <motion.div
<<<<<<< HEAD
          className="flex grow flex-col bg-gradient-to-br from-green-50/95 via-yellow-50/95 to-green-50/95 backdrop-blur-xl border-r border-green-200/50 shadow-xl relative overflow-hidden"
=======
          className="flex grow flex-col bg-[#FFFFE4] backdrop-blur-xl border-r border-gray-200/50 shadow-xl"
>>>>>>> 04bae85e
          animate={{
            width: isHovered ? 288 : 80, // 288px = 72 * 4 (lg:w-72), 80px for collapsed
          }}
          transition={{ duration: 0.3, ease: "easeOut" }}
          onMouseEnter={() => setIsHovered(true)}
          onMouseLeave={() => setIsHovered(false)}
        >
          {/* Subtle background pattern */}
          <div className="absolute inset-0 opacity-20">
            <div className="absolute top-0 left-0 w-full h-full bg-gradient-to-br from-green-200/10 via-transparent to-yellow-200/10" />
          </div>

          <div className="relative z-10 flex flex-col h-full overflow-y-auto px-6 pb-4">
            <LogoSection />
            <NavigationSection />
            <div className="flex-1" />
            <ProfileSection />
          </div>
        </motion.div>
      </div>
    </>
  );
};

export default Sidebar;<|MERGE_RESOLUTION|>--- conflicted
+++ resolved
@@ -24,14 +24,6 @@
 import { supabase } from "@/lib/supabase";
 import type { TutorApplication } from "@/types/auth";
 import { cn } from "@/lib/utils";
-<<<<<<< HEAD
-=======
-import { Button } from "@/components/ui/button";
-import { motion, AnimatePresence } from "framer-motion";
-import { getActiveProfileImage, getProfileImageUrl } from "@/lib/profileImages";
-import type { ProfileImage } from "@/types/auth";
-import mathMentorLogo from "@/assets/math-mentor-logo.png";
->>>>>>> 04bae85e
 
 interface SidebarProps {
   sidebarOpen: boolean;
@@ -58,48 +50,6 @@
   const { isAdminLoggedIn } = useAdmin();
   const location = useLocation();
   const [isHovered, setIsHovered] = useState(false);
-<<<<<<< HEAD
-=======
-  const [profileImage, setProfileImage] = useState<ProfileImage | null>(null);
-  const [profileImageUrl, setProfileImageUrl] = useState<string | null>(null);
-
-  // Fetch profile image when component mounts or profile changes
-  useEffect(() => {
-    let cancelled = false;
-    const currentUserId = profile?.user_id ?? null;
-
-    // If user logs out or no profile, clear immediately
-    if (!currentUserId) {
-      setProfileImage(null);
-      setProfileImageUrl(null);
-      return;
-    }
-
-    (async () => {
-      try {
-        const activeImage = await getActiveProfileImage(currentUserId);
-        if (cancelled) return;
-        if (activeImage) {
-          setProfileImage(activeImage);
-          setProfileImageUrl(getProfileImageUrl(activeImage.file_path));
-        } else {
-          setProfileImage(null);
-          setProfileImageUrl(null);
-        }
-      } catch (error) {
-        console.error("Error fetching profile image:", error);
-        if (!cancelled) {
-          setProfileImage(null);
-          setProfileImageUrl(null);
-        }
-      }
-    })();
-
-    return () => {
-      cancelled = true;
-    };
-  }, [profile?.user_id]);
->>>>>>> 04bae85e
 
   // Add admin-specific navigation
   const adminNavigation = [
@@ -285,26 +235,12 @@
     return (
       <div className="flex h-16 shrink-0 items-center mb-6 justify-center lg:justify-start">
         <div className="flex items-center">
-<<<<<<< HEAD
           <div className="relative">
             <img
               src={logoUrl}
               alt="IEMS Logo"
               className="h-8 w-8 text-green-600 text-center mx-auto"
             />
-=======
-          <div className="relative group">
-            <motion.div
-              className="w-12 h-12 rounded-xl  flex items-center justify-center"
-              transition={{ duration: 0.2 }}
-            >
-              <img
-                src={mathMentorLogo}
-                alt="Math Mentor logo"
-                className="h-16 w-16"
-              />
-            </motion.div>
->>>>>>> 04bae85e
           </div>
         </div>
       </div>
@@ -369,7 +305,6 @@
         return { primary: "green", secondary: "emerald" };
       }
 
-<<<<<<< HEAD
       if (profile?.role === "admin" || isAdminLoggedIn) {
         if (isManagement) return { primary: "green", secondary: "emerald" };
         if (isSettings) return { primary: "yellow", secondary: "amber" };
@@ -410,35 +345,6 @@
         return "text-gray-700 hover:text-green-600 hover:bg-gradient-to-r hover:from-green-50/50 hover:to-emerald-50/50 border border-transparent hover:border-green-100";
       } else {
         return "text-gray-700 hover:text-yellow-600 hover:bg-gradient-to-r hover:from-yellow-50/50 hover:to-amber-50/50 border border-transparent hover:border-yellow-100";
-=======
-      if (isDisabled) {
-        return (
-          <motion.div
-            key={item.name}
-            className="relative group"
-            title={getTooltipMessage(item)}
-          >
-            <div
-              className={cn(
-                "flex items-center gap-3 px-4 py-3 rounded-xl text-sm font-medium transition-all duration-200 cursor-not-allowed",
-                active
-                  ? "text-gray-400 bg-gray-100/50"
-                  : "text-gray-400 hover:bg-gray-50/50",
-                !isHovered && "justify-start"
-              )}
-            >
-              <div className="relative opacity-40">
-                <item.icon className="h-5 w-5 shrink-0" />
-              </div>
-              {isHovered && (
-                <span className="overflow-hidden whitespace-nowrap text-gray-400">
-                  {item.name}
-                </span>
-              )}
-            </div>
-          </motion.div>
-        );
->>>>>>> 04bae85e
       }
     };
 
@@ -511,7 +417,6 @@
             {/* Status indicator text */}
             <AnimatePresence>
               {isHovered && (
-<<<<<<< HEAD
                 <motion.div
                   initial={{ opacity: 0, width: 0 }}
                   animate={{ opacity: 0.6, width: "auto" }}
@@ -526,11 +431,6 @@
                   {isTutorApproved && isIDVerificationPending && "ID Pending"}
                   {isTutorApproved && isIDVerificationRejected && "ID Rejected"}
                 </motion.div>
-=======
-                <span className="overflow-hidden whitespace-nowrap font-medium">
-                  {item.name}
-                </span>
->>>>>>> 04bae85e
               )}
             </AnimatePresence>
           </div>
@@ -642,7 +542,6 @@
             </div>
 
             {/* Profile Details */}
-<<<<<<< HEAD
             <AnimatePresence>
               {isHovered && (
                 <motion.div
@@ -661,18 +560,6 @@
                 </motion.div>
               )}
             </AnimatePresence>
-=======
-            {isHovered && (
-              <div className="flex flex-col overflow-hidden">
-                <span className="text-sm font-semibold text-gray-900 truncate max-w-32">
-                  {displayName}
-                </span>
-                <span className="text-xs text-gray-500 truncate max-w-32">
-                  {displayRole}
-                </span>
-              </div>
-            )}
->>>>>>> 04bae85e
           </div>
 
           {/* Logout Button */}
@@ -739,7 +626,6 @@
                   </motion.button>
                 </div>
 
-<<<<<<< HEAD
                 <div className="flex grow flex-col bg-gradient-to-br from-green-50/95 via-yellow-50/95 to-green-50/95 backdrop-blur-xl border-r border-green-200/50 px-6 pb-4 shadow-2xl relative overflow-hidden">
                   {/* Subtle background pattern */}
                   <div className="absolute inset-0 opacity-20">
@@ -747,10 +633,6 @@
                   </div>
 
                   <div className="relative z-10 flex flex-col h-full overflow-y-auto">
-=======
-                <div className="flex grow flex-col bg-[#FFFFE4] backdrop-blur-xl border-r border-gray-200/50 px-6 pb-4 shadow-2xl">
-                  <div className="flex flex-col h-full overflow-y-auto">
->>>>>>> 04bae85e
                     <LogoSection />
                     <NavigationSection />
                     <div className="flex-1" />
@@ -766,11 +648,7 @@
       {/* Collapsible sidebar for desktop */}
       <div className="hidden lg:fixed lg:inset-y-0 lg:z-50 lg:flex lg:flex-col">
         <motion.div
-<<<<<<< HEAD
           className="flex grow flex-col bg-gradient-to-br from-green-50/95 via-yellow-50/95 to-green-50/95 backdrop-blur-xl border-r border-green-200/50 shadow-xl relative overflow-hidden"
-=======
-          className="flex grow flex-col bg-[#FFFFE4] backdrop-blur-xl border-r border-gray-200/50 shadow-xl"
->>>>>>> 04bae85e
           animate={{
             width: isHovered ? 288 : 80, // 288px = 72 * 4 (lg:w-72), 80px for collapsed
           }}
