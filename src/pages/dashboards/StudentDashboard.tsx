import React, { useState, useEffect } from "react";
import { classSchedulingService } from "../../lib/classSchedulingService";
import { quizService } from "../../lib/quizService";
import { packagePricingService } from "../../lib/packagePricing";
import { flashcards } from "../../lib/flashcards";
import { searchStudyNotes } from "../../lib/notes";
import { getStudentTutorMaterials } from "../../lib/studentTutorMaterials";
import { motion } from "framer-motion";
import { useNavigate } from "react-router-dom";
import {
  BookOpenIcon,
  CalendarDaysIcon,
  ChartBarIcon,
  VideoCameraIcon,
  StarIcon,
  ClockIcon,
  UserGroupIcon,
  AcademicCapIcon,
  SparklesIcon,
  ArrowRightIcon,
  PlayIcon,
  DocumentTextIcon,
  ChatBubbleLeftRightIcon,
  CurrencyDollarIcon,
  TrophyIcon,
  GiftIcon,
  LightBulbIcon,
  CheckCircleIcon,
  CogIcon,
  ChartBarIcon as TrendingUpIcon,
} from "@heroicons/react/24/outline";
import { useAuth } from "@/contexts/AuthContext";
<<<<<<< HEAD
import { getPackageDisplayName } from "@/utils/permissions";
=======
import { getPackageDisplayName, getPackageFeatures } from "@/utils/permissions";
import { STUDENT_INSTANT_SESSION_BACKGROUND } from "@/utils/roleStyles";
>>>>>>> 3d7d28b2
import StudentPageWrapper from "@/components/ui/StudentPageWrapper";
import {
  Card,
  CardContent,
  CardDescription,
  CardHeader,
  CardTitle,
} from "@/components/ui/card";
import { Button } from "@/components/ui/button";
import { Badge } from "@/components/ui/badge";
import { Progress } from "@/components/ui/progress";
import { Skeleton } from "@/components/ui/skeleton";
import type { StudentDashboardStats } from "@/types/classScheduling";
import type { Quiz } from "@/types/quiz";
import type { FlashcardSet } from "@/types/flashcards";

<<<<<<< HEAD
// Images (bellIcon currently unused; keeping imports intact per original)
import bellIcon from "../../assets/bell.png";
=======
// Import the images
>>>>>>> 3d7d28b2
import logoutIcon from "../../assets/logout.png";

interface DashboardData {
  stats: StudentDashboardStats | null;
  upcomingSessions: any[];
  recentQuizzes: Quiz[];
  availableFlashcards: FlashcardSet[];
  studyMaterials: any[];
  packageInfo: any;
  loading: boolean;
}

const StudentDashboard: React.FC = () => {
  const { profile, signOut } = useAuth();
  const navigate = useNavigate();

  const handleLogout = async () => {
    try {
      await signOut();
      navigate("/login");
    } catch (error) {
      console.error("Logout error:", error);
    }
  };

  const [data, setData] = useState<DashboardData>({
    stats: null,
    upcomingSessions: [],
    recentQuizzes: [],
    availableFlashcards: [],
    studyMaterials: [],
    packageInfo: null,
    loading: true,
  });

  useEffect(() => {
    if (profile?.user_id) {
      loadDashboardData();
    }
    // eslint-disable-next-line react-hooks/exhaustive-deps
  }, [profile?.user_id]);

  const loadDashboardData = async () => {
    if (!profile?.user_id) return;

    setData((prev) => ({ ...prev, loading: true }));

    try {
      const [
        stats,
        upcomingSessions,
        recentQuizzes,
        availableFlashcardsRes,
        studyMaterials,
        packageInfo,
      ] = await Promise.allSettled([
        classSchedulingService.stats.getStudentStats(profile.user_id),
        loadUpcomingSessions(),
        loadRecentQuizzes(),
        flashcards.student.listAvailable(),
        loadStudyMaterials(),
        packagePricingService.getCurrentStudentPackage(profile.user_id),
      ]);

      const statsResult = stats.status === "fulfilled" ? stats.value : null;
      const upcomingSessionsResult =
        upcomingSessions.status === "fulfilled" ? upcomingSessions.value : [];
      const recentQuizzesResult =
        recentQuizzes.status === "fulfilled" ? recentQuizzes.value : [];
      const availableFlashcardsResult =
        availableFlashcardsRes.status === "fulfilled"
          ? availableFlashcardsRes.value
          : [];
      const studyMaterialsResult =
        studyMaterials.status === "fulfilled" ? studyMaterials.value : [];
      const packageInfoResult =
        packageInfo.status === "fulfilled" ? packageInfo.value : null;

      setData({
        stats: statsResult,
        upcomingSessions: upcomingSessionsResult,
        recentQuizzes: recentQuizzesResult.slice(0, 3),
        availableFlashcards: availableFlashcardsResult.slice(0, 3),
        studyMaterials: studyMaterialsResult.slice(0, 3),
        packageInfo: packageInfoResult,
        loading: false,
      });
    } catch (error) {
      console.error("Error loading dashboard data:", error);
      setData((prev) => ({ ...prev, loading: false }));
    }
  };

  const loadUpcomingSessions = async () => {
    if (!profile?.user_id) return [];
    try {
      const allBookings = await classSchedulingService.bookings.getByStudentId(
        profile.user_id,
        { booking_status: "confirmed" }
      );

      const now = new Date();
      const futureBookings = allBookings.filter((booking: any) => {
        const date = booking.class?.date;
        const time = booking.class?.start_time;
        if (!date || !time) return false;
        const sessionDateTime = new Date(`${date}T${time}`);
        return sessionDateTime > now;
      });

      return futureBookings.map((booking: any) => ({
        id: booking.id,
        tutor: booking.class?.tutor?.full_name || booking.tutor_name,
        subject: booking.class?.title,
        time: formatUpcomingTime(booking.class?.date, booking.class?.start_time),
        duration: getDuration(booking.class?.start_time, booking.class?.end_time),
        type: booking.class?.class_type?.name || booking.class_type,
        date: booking.class?.date,
        startTime: booking.class?.start_time,
      }));
    } catch (error) {
      console.error("Error loading upcoming sessions:", error);
      return [];
    }
  };

  const loadStudyMaterials = async () => {
    if (!profile?.user_id) return [];
    try {
      const [notes, materials] = await Promise.all([
        searchStudyNotes(),
        getStudentTutorMaterials(profile.user_id),
      ]);
      return [...notes, ...materials].slice(0, 6);
    } catch (error) {
      console.error("Error loading study materials:", error);
      return [];
    }
  };

  const loadRecentQuizzes = async () => {
    if (!profile?.user_id) return [];
    try {
      const recent = await quizService.studentQuizzes.getRecentQuizzes(
        profile.user_id
      );
      if (recent.length > 0) return recent.slice(0, 3);

<<<<<<< HEAD
      const available =
        await quizService.studentQuizzes.getAvailableQuizzes(profile.user_id);
      return available.slice(0, 3);
=======
      console.log("Recent quizzes loaded:", recentQuizzes);

      if (recentQuizzes.length > 0) {
        const sliced = recentQuizzes.slice(0, 3);
        console.log("Returning recent quizzes:", sliced);
        return sliced;
      } else {
        console.log("No recent quizzes, falling back to available quizzes");
        const availableQuizzes =
          await quizService.studentQuizzes.getAvailableQuizzes(profile.user_id);
        const sliced = availableQuizzes.slice(0, 3);
        console.log("Returning available quizzes as fallback:", sliced);
        return sliced;
      }
>>>>>>> 3d7d28b2
    } catch (error) {
      console.error("Error loading recent quizzes:", error);
      try {
        const available =
          await quizService.studentQuizzes.getAvailableQuizzes(profile.user_id);
        return available.slice(0, 3);
      } catch (fallbackError) {
        console.error("Fallback quizzes error:", fallbackError);
        return [];
      }
    }
  };

  const formatUpcomingTime = (date: string, time: string) => {
    if (!date || !time) return "";
    const dt = new Date(`${date}T${time}`);
    const today = new Date();

    if (dt.toDateString() === today.toDateString()) {
      return `Today, ${dt.toLocaleTimeString([], {
        hour: "2-digit",
        minute: "2-digit",
      })}`;
    }

    return `${dt.toLocaleDateString(undefined, {
      weekday: "long",
      month: "long",
      day: "numeric",
      year: "numeric",
    })}, ${dt.toLocaleTimeString([], { hour: "2-digit", minute: "2-digit" })}`;
  };

  const getDuration = (start: string, end: string) => {
    if (!start || !end) return "";
    const [sh, sm] = start.split(":").map(Number);
    const [eh, em] = end.split(":").map(Number);
    const mins = eh * 60 + em - (sh * 60 + sm);
    return `${mins} min`;
  };

  const formatCurrency = (amount: number) => {
    return new Intl.NumberFormat("en-US", {
      style: "currency",
      currency: "USD",
    }).format(amount / 100);
  };

  const calculateHoursLearned = () => {
    if (!data.stats) return 0;
    // Estimate 1 hour per completed booking
    return data.stats.completed_bookings;
  };

  const getPackageProgress = () => {
    if (!data.packageInfo) return { used: 0, total: 10, percentage: 0 };
    const total =
      data.packageInfo.package_type === "gold"
        ? 20
        : data.packageInfo.package_type === "silver"
        ? 15
        : 10;
    const used = data.stats?.total_bookings || 0;
    const percentage = Math.min((used / total) * 100, 100);
    return { used, total, percentage };
  };

  const containerVariants = {
    hidden: { opacity: 0 },
    visible: { opacity: 1, transition: { staggerChildren: 0.1 } },
  };

  const itemVariants = {
    hidden: { opacity: 0, y: 20 },
    visible: { opacity: 1, y: 0 },
  };

  if (data.loading) {
    return (
<<<<<<< HEAD
      <div className="min-h-screen bg-gradient-to-br from-green-50 via-yellow-50 to-green-100 p-6 relative">
        <div className="absolute inset-0 bg-[radial-gradient(circle_at_50%_50%,rgba(34,197,94,0.03),transparent_50%)]" />
=======
      <div className={`min-h-screen ${STUDENT_INSTANT_SESSION_BACKGROUND} p-6 relative`}>
        {/* Background pattern for depth */}
        <div className="absolute inset-0 bg-[radial-gradient(circle_at_50%_50%,rgba(34,197,94,0.03),transparent_50%)]"></div>
>>>>>>> 3d7d28b2
        <div className="max-w-7xl mx-auto space-y-8 relative z-10">
          <div className="bg-white rounded-2xl p-8 shadow-xl shadow-gray-200/50">
            <Skeleton className="h-8 w-64 mb-4" />
            <Skeleton className="h-4 w-96" />
          </div>

          <div className="grid grid-cols-1 md:grid-cols-2 lg:grid-cols-4 gap-6">
            {[...Array(4)].map((_, i) => (
              <Card key={i} className="shadow-lg shadow-gray-200/50 border-0">
                <CardHeader className="pb-2">
                  <Skeleton className="h-4 w-24" />
                </CardHeader>
                <CardContent>
                  <Skeleton className="h-8 w-16 mb-2" />
                  <Skeleton className="h-3 w-32" />
                </CardContent>
              </Card>
            ))}
          </div>

          <div className="grid grid-cols-1 lg:grid-cols-2 gap-8">
            {[...Array(2)].map((_, i) => (
              <Card key={i} className="shadow-xl shadow-gray-200/50 border-0">
                <CardHeader>
                  <Skeleton className="h-6 w-48" />
                </CardHeader>
                <CardContent className="space-y-4">
                  {[...Array(3)].map((_, j) => (
                    <Skeleton key={j} className="h-16 w-full" />
                  ))}
                </CardContent>
              </Card>
            ))}
          </div>
        </div>
      </div>
    );
  }

  return (
    <StudentPageWrapper backgroundClass="bg-[#D5FFC5]">
      <div className="relative overflow-hidden">
        {/* Background */}
        <div className="absolute inset-0 bg-[radial-gradient(circle_at_50%_50%,rgba(34,197,94,0.03),transparent_50%)]" />
        <div className="absolute top-20 left-10 w-32 h-32 bg-gradient-to-r from-green-400/10 to-yellow-400/10 rounded-full blur-3xl animate-pulse" />
        <div
          className="absolute top-40 right-20 w-24 h-24 bg-gradient-to-r from-yellow-400/10 to-green-400/10 rounded-full blur-2xl animate-pulse"
          style={{ animationDelay: "1s" }}
        />
        <div
          className="absolute bottom-20 left-1/4 w-40 h-40 bg-gradient-to-r from-green-300/5 to-yellow-300/5 rounded-full blur-3xl animate-pulse"
          style={{ animationDelay: "2s" }}
        />

        <motion.div
          variants={containerVariants}
          initial="hidden"
          animate="visible"
          className="px-6 pb-16 relative z-10"
        >
          <div className="space-y-8">
            {/* Header */}
            <motion.div variants={itemVariants}>
              <div className="pt-6 relative">
                <div className="flex items-center justify-between">
                  <h1 className="text-2xl font-bold text-gray-900">
                    Student Dashboard
                  </h1>
                  <div className="flex items-center space-x-4">
                    <button
                      onClick={handleLogout}
                      className="p-2 hover:bg-gray-100 rounded-lg transition-colors duration-200"
                    >
                      <img src={logoutIcon} alt="Logout" className="w-6 h-6" />
                    </button>
                  </div>
                </div>
              </div>
            </motion.div>

            {/* Welcome */}
            <motion.div variants={itemVariants}>
              <Card className="bg-gradient-to-r from-[#199421] to-[#94DF4A] text-white border-0 shadow-[0_2px_2px_0_rgba(0,0,0,0.5)]">
                <CardHeader className="pb-4">
                  <div className="flex flex-col lg:flex-row lg:items-center lg:justify-between">
                    <div className="space-y-2">
                      <CardTitle className="text-3xl lg:text-4xl font-bold text-white">
                        Welcome back, {profile?.full_name?.split(" ")[0]}! 👋
                      </CardTitle>
                      <CardDescription className="text-white text-lg">
                        Ready to continue your learning journey?
                      </CardDescription>
                    </div>
                    <div className="mt-6 lg:mt-0 flex items-center space-x-4">
                      <Badge
                        variant="secondary"
                        className="bg-white/20 text-white border-white/20"
                      >
                        {getPackageDisplayName(profile?.package || "free")}
                      </Badge>
                      {profile?.package !== "gold" && (
                        <Button
                          variant="secondary"
                          className="bg-white text-[#199421] hover:bg-white/90 shadow-md hover:shadow-lg transition-all duration-200 font-semibold"
                          onClick={() => navigate("/packages")}
                        >
                          <SparklesIcon className="w-4 h-4 mr-2" />
                          Upgrade
                        </Button>
                      )}
                    </div>
                  </div>
                </CardHeader>
              </Card>
            </motion.div>

<<<<<<< HEAD
            {/* Package Card */}
=======
            {/* Package Status Card (solid green) */}
>>>>>>> 3d7d28b2
            <motion.div variants={itemVariants}>
              <Card className="bg-gradient-to-r from-green-600 to-green-700 text-white border-0 shadow-2xl shadow-green-900/20">
                <CardContent className="p-6">
                  <div className="flex items-center justify-between">
                    <div className="space-y-3">
                      <CardTitle className="text-xl">My Learning Package</CardTitle>
                      <div className="space-y-2">
                        <p className="text-green-100">
                          {getPackageProgress().used} of {getPackageProgress().total} sessions used
                        </p>
                        <Progress
                          value={getPackageProgress().percentage}
                          className="w-64 h-2 bg-white [&>div]:bg-yellow-400"
                        />
                      </div>
                      <div className="flex items-center space-x-4 text-sm">
                        <Badge variant="secondary" className="border-yellow-500/20">
                          {data.packageInfo?.display_name || "Free Package"}
                        </Badge>
                        <span className="text-green-100">
                          {data.packageInfo?.price_monthly
                            ? `${formatCurrency(data.packageInfo.price_monthly)}/month`
                            : "Free"}
                        </span>
                      </div>
                    </div>
                    <div className="text-right">
                      <div className="text-3xl font-bold">
                        {getPackageProgress().total -
                          getPackageProgress().used}
                      </div>
<<<<<<< HEAD
                      <div className="text-green-100 text-sm">sessions remaining</div>
=======
                      <div className="text-green-100 text-sm">
                        sessions remaining
                      </div>
                      <Button
                        className="bg-yellow-300 text-black hover:bg-yellow-200 shadow-md hover:shadow-lg transition-all duration-200 font-semibold"
                        onClick={() => navigate("/packages")}
                      >
                        <SparklesIcon className="w-4 h-4 mr-2" />
                        Upgrade
                      </Button>
>>>>>>> 3d7d28b2
                    </div>
                  </div>
                  <Button
                    className="mt-4 bg-yellow-300 text-black hover:bg-yellow-200 shadow-md hover:shadow-lg transition-all duration-200 font-semibold"
                    onClick={() => navigate("/packages")}
                  >
                    <CurrencyDollarIcon className="w-4 h-4 mr-2" />
                    Manage Package
                  </Button>
                </CardContent>
              </Card>
            </motion.div>

            {/* Package Status Card (gradient) */}
            <motion.div variants={itemVariants}>
              <Card className="bg-gradient-to-r from-green-600 to-green-700 text-white border-0 shadow-2xl shadow-green-900/20">
                <CardContent className="p-6">
                  <div className="flex items-center justify-between">
                    <div className="space-y-3">
                      <CardTitle className="text-xl">
                        My Learning Package
                      </CardTitle>
                      <div className="space-y-2">
                        <p className="text-green-100">
                          {getPackageProgress().used} of{" "}
                          {getPackageProgress().total} sessions used
                        </p>
                        <Progress
                          value={getPackageProgress().percentage}
                          className="w-64 h-2 bg-white [&>div]:bg-yellow-400"
                        />
                      </div>
                      <div className="flex items-center space-x-4 text-sm">
                        <Badge
                          variant="secondary"
                          className=" border-yellow-500/20"
                        >
                          {data.packageInfo?.display_name || "Free Package"}
                        </Badge>
                        <span className="text-green-100">
                          {data.packageInfo?.price_monthly
                            ? formatCurrency(data.packageInfo.price_monthly) +
                              "/month"
                            : "Free"}
                        </span>
                      </div>
                    </div>
                    <div className="text-right">
                      <div className="text-3xl font-bold">
                        {getPackageProgress().total -
                          getPackageProgress().used}
                      </div>
                      <div className="text-green-100 text-sm">
                        sessions remaining
                      </div>
                    </div>
                  </div>
                  <Button
                    className="mt-4 bg-yellow-300 text-black hover:bg-yellow-200 shadow-md hover:shadow-lg transition-all duration-200 font-semibold"
                    onClick={() => navigate("/packages")}
                  >
                    <CurrencyDollarIcon className="w-4 h-4 mr-2" />
                    Manage Package
                  </Button>
                </CardContent>
              </Card>
            </motion.div>

            {/* Stats Grid */}
            <motion.div
              variants={itemVariants}
              className="grid grid-cols-1 md:grid-cols-2 lg:grid-cols-4 gap-6"
            >
              {[
                {
                  name: "Total Sessions",
                  value: data.stats?.total_bookings || 0,
                  icon: VideoCameraIcon,
<<<<<<< HEAD
                  color: "bg-green-900",
=======
                  bgClass: "bg-green-900",
                  description: "All time bookings",
                },
                {
                  name: "Hours Learned",
                  value: calculateHoursLearned(),
                  icon: ClockIcon,
                  bgClass: "bg-green-900",
                  description: "Estimated learning time",
                },
                {
                  name: "Tutors Worked With",
                  value: data.stats?.total_tutors || 0,
                  icon: UserGroupIcon,
                  bgClass: "bg-green-900",
                  description: "Unique tutors",
                },
                {
                  name: "This Month",
                  value: data.stats?.bookings_this_month || 0,
                  icon: TrendingUpIcon,
                  bgClass: "bg-yellow-900",
                  description: "Sessions booked",
                },
              ].map((stat, index) => (
                <motion.div
                  key={stat.name}
                  variants={itemVariants}
                  transition={{ delay: index * 0.1 }}
                >
                  <Card className="hover:shadow-xl hover:-translate-y-1 transition-all duration-300 group shadow-lg shadow-gray-200/50">
                    <CardHeader className="pb-2">
                      <div
                        className={`${stat.bgClass} w-12 h-12 rounded-xl flex items-center justify-center mb-3 group-hover:scale-110 transition-transform duration-200`}
                      >
                        <stat.icon className="w-6 h-6 text-white" />
                      </div>
                      <CardTitle className="text-2xl font-bold">
                        {stat.value}
                      </CardTitle>
                      <CardDescription className="text-sm font-medium">
                        {stat.name}
                      </CardDescription>
                    </CardHeader>
                    <CardContent>
                      <p className="text-xs text-muted-foreground">
                        {stat.description}
                      </p>
                    </CardContent>
                  </Card>
                </motion.div>
              ))}
            </motion.div>

            {/* Main Content Grid */}
            <div className="grid grid-cols-1 lg:grid-cols-2 gap-8">
              {/* Upcoming Sessions (compact) */}
              <motion.div variants={itemVariants}>
                <Card className="shadow-xl shadow-gray-200/50 border-0">
                  <CardHeader>
                    <div className="flex items-center justify-between">
                      <div className="flex items-center space-x-2">
                        <div className="bg-gradient-to-r from-green-600 to-green-700 w-8 h-8 rounded-lg flex items-center justify-center">
                          <CalendarDaysIcon className="w-4 h-4 text-white" />
                        </div>
                        <CardTitle>Upcoming Sessions</CardTitle>
                      </div>
                      <Button
                        variant="ghost"
                        size="sm"
                        className="text-green-600 hover:text-green-700 hover:bg-green-50 font-medium"
                        onClick={() => navigate("/student/manage-sessions")}
                      >
                        View all
                        <ArrowRightIcon className="w-4 h-4 ml-1" />
                      </Button>
                    </div>
                  </CardHeader>
                  <CardContent className="space-y-4">
                    {data.upcomingSessions.length > 0 ? (
                      data.upcomingSessions.slice(0, 3).map((session, index) => (
                        <motion.div
                          key={session.id}
                          initial={{ opacity: 0, x: -20 }}
                          animate={{ opacity: 1, x: 0 }}
                          transition={{ delay: index * 0.1 }}
                          className="flex items-center space-x-4 p-4 bg-gradient-to-r from-green-50 to-yellow-50 rounded-xl border shadow-md shadow-gray-100/50"
                        >
                          <div className="bg-gradient-to-r from-green-600 to-green-700 w-10 h-10 rounded-full flex items-center justify-center">
                            <VideoCameraIcon className="w-5 h-5 text-white" />
                          </div>
                          <div className="flex-1 min-w-0">
                            <h4 className="font-semibold text-gray-900 truncate">
                              {session.subject}
                            </h4>
                            <p className="text-sm text-gray-600">
                              with {session.tutor}
                            </p>
                            <p className="text-xs text-gray-500">
                              {session.type}
                            </p>
                          </div>
                          <div className="text-right">
                            <p className="font-medium text-gray-900 text-sm">
                              {session.time}
                            </p>
                            <p className="text-xs text-gray-600">
                              {session.duration}
                            </p>
                          </div>
                        </motion.div>
                      ))
                    ) : (
                      <div className="text-center py-8">
                        <div className="bg-gray-100 w-16 h-16 rounded-full flex items-center justify-center mx-auto mb-4">
                          <CalendarDaysIcon className="w-8 h-8 text-gray-400" />
                        </div>
                        <h4 className="text-lg font-medium text-gray-900 mb-2">
                          No upcoming sessions
                        </h4>
                        <p className="text-gray-600 mb-4">
                          Book your first session to get started!
                        </p>
                        <Button
                          className="bg-yellow-300 text-black hover:bg-yellow-200 shadow-md hover:shadow-lg transition-all duration-200 font-semibold"
                          onClick={() => navigate("/student/book-session")}
                        >
                          <PlayIcon className="w-4 h-4 mr-2" />
                          Book Session
                        </Button>
                      </div>
                    )}
                  </CardContent>
                </Card>
              </motion.div>
            </div>

            {/* Stats Grid (alt layout) */}
            <motion.div
              variants={itemVariants}
              className="grid grid-cols-1 md:grid-cols-2 lg:grid-cols-4 gap-6"
            >
              {[
                {
                  name: "Total Sessions",
                  value: data.stats?.total_bookings || 0,
                  icon: VideoCameraIcon,
                  color: "from-green-600 to-green-700",
>>>>>>> 3d7d28b2
                  description: "All time bookings",
                },
                {
                  name: "Hours Learned",
                  value: calculateHoursLearned(),
                  icon: ClockIcon,
                  color: "bg-green-900",
                  description: "Estimated learning time",
                },
                {
                  name: "Tutors Worked With",
                  value: data.stats?.total_tutors || 0,
                  icon: UserGroupIcon,
                  color: "bg-green-900",
                  description: "Unique tutors",
                },
                {
                  name: "This Month",
                  value: data.stats?.bookings_this_month || 0,
                  icon: TrendingUpIcon,
                  color: "bg-yellow-900",
                  description: "Sessions booked",
                },
              ].map((stat, index) => (
                <motion.div
                  key={stat.name}
                  variants={itemVariants}
                  transition={{ delay: index * 0.1 }}
                >
                  <Card className="hover:shadow-xl hover:-translate-y-1 transition-all duration-300 group shadow-lg shadow-gray-200/50">
                    <CardHeader className="pb-2">
<<<<<<< HEAD
                      <div
                        className={`${stat.color} w-12 h-12 rounded-xl flex items-center justify-center mb-3 group-hover:scale-110 transition-transform duration-200`}
                      >
                        <stat.icon className="w-6 h-6 text-white" />
=======
                      <div className="flex items-start space-x-3">
                        <div className="bg-[#16803D] w-12 h-12 rounded-xl flex items-center justify-center flex-shrink-0 group-hover:scale-110 transition-transform duration-200">
                          <stat.icon className="w-6 h-6 text-white" />
                        </div>
                        <div>
                          <CardTitle className="text-lg font-bold text-gray-900 max-w-xs">
                            {stat.name}
                          </CardTitle>
                        </div>
>>>>>>> 3d7d28b2
                      </div>
                      <CardTitle className="text-2xl font-bold">{stat.value}</CardTitle>
                      <CardDescription className="text-sm font-medium">
                        {stat.name}
                      </CardDescription>
                    </CardHeader>
                    <CardContent>
                      <p className="text-xs text-muted-foreground">{stat.description}</p>
                    </CardContent>
                  </Card>
                </motion.div>
              ))}
            </motion.div>

            {/* Main Content Grid (tall cards) */}
            <div className="grid grid-cols-1 lg:grid-cols-2 gap-8">
              {/* Upcoming Sessions (tall) */}
              <motion.div variants={itemVariants}>
                <Card className="shadow-[0_2px_2px_0_#16803D] border-0">
                  <CardHeader>
                    <div className="flex items-center justify-between">
                      <div className="flex items-center space-x-2">
                        <div className="bg-[#16803D] w-8 h-8 rounded-lg flex items-center justify-center">
                          <CalendarDaysIcon className="w-4 h-4 text-white" />
                        </div>
                        <CardTitle>Upcoming Sessions</CardTitle>
                      </div>
                      <Button
                        variant="ghost"
                        size="sm"
                        className="text-green-600 hover:text-green-700 hover:bg-green-50 font-medium"
                        onClick={() => navigate("/student/manage-sessions")}
                      >
                        View all
                        <ArrowRightIcon className="w-4 h-4 ml-1" />
                      </Button>
                    </div>
                  </CardHeader>
                  <CardContent className="space-y-4">
                    {data.upcomingSessions.length > 0 ? (
                      data.upcomingSessions.slice(0, 3).map((session, index) => (
                        <motion.div
                          key={session.id}
                          initial={{ opacity: 0, x: -20 }}
                          animate={{ opacity: 1, x: 0 }}
                          transition={{ delay: index * 0.1 }}
                          className="flex items-center space-x-4 p-4 bg-gradient-to-r from-green-50 to-yellow-50 rounded-xl border shadow-md shadow-gray-100/50"
                        >
                          <div className="bg-gradient-to-r from-green-600 to-green-700 w-10 h-10 rounded-full flex items-center justify-center">
                            <VideoCameraIcon className="w-5 h-5 text-white" />
                          </div>
                          <div className="flex-1 min-w-0">
                            <h4 className="font-semibold text-gray-900 truncate">
                              {session.subject}
                            </h4>
<<<<<<< HEAD
                            <p className="text-sm text-gray-600">with {session.tutor}</p>
                            <p className="text-xs text-gray-500">{session.type}</p>
                          </div>
                          <div className="text-right">
                            <p className="font-medium text-gray-900 text-sm">{session.time}</p>
                            <p className="text-xs text-gray-600">{session.duration}</p>
=======
                            <p className="text-sm text-gray-600">
                              with {session.tutor}
                            </p>
                            <p className="text-xs text-gray-500">
                              {session.type}
                            </p>
                          </div>
                          <div className="text-right">
                            <p className="font-medium text-gray-900 text-sm">
                              {session.time}
                            </p>
                            <p className="text-xs text-gray-600">
                              {session.duration}
                            </p>
>>>>>>> 3d7d28b2
                          </div>
                        </motion.div>
                      ))
                    ) : (
                      <div className="text-center py-8">
                        <div className="bg-gray-100 w-16 h-16 rounded-full flex items-center justify-center mx-auto mb-4">
                          <CalendarDaysIcon className="w-8 h-8 text-gray-400" />
                        </div>
                        <h4 className="text-lg font-medium text-gray-900 mb-2">
                          No upcoming sessions
                        </h4>
                        <p className="text-gray-600 mb-4">
                          Book your first session to get started!
                        </p>
                        <Button
                          className="bg-yellow-300 text-black hover:bg-yellow-200 shadow-md hover:shadow-lg transition-all duration-200 font-semibold"
                          onClick={() => navigate("/student/book-session")}
                        >
                          <PlayIcon className="w-4 h-4 mr-2" />
                          Book Session
                        </Button>
                      </div>
                    )}
                  </CardContent>
                </Card>
              </motion.div>

              {/* Learning Activity */}
              <motion.div variants={itemVariants}>
                <Card className="shadow-[0_2px_2px_0_#16803D] border-0">
                  <CardHeader>
                    <div className="flex items-center justify-between">
                      <div className="flex items-center space-x-2">
                        <div className="bg-[#16803D] w-8 h-8 rounded-lg flex items-center justify-center">
                          <ClockIcon className="w-4 h-4 text-white" />
                        </div>
                        <CardTitle>Learning Activity</CardTitle>
                      </div>
                      <Button
                        variant="ghost"
                        size="sm"
                        className="text-[#16803D] hover:text-[#16803D] hover:bg-green-50 font-medium"
                        onClick={() => navigate("/student/activity")}
                      >
                        View all
                        <ArrowRightIcon className="w-4 h-4 ml-1" />
                      </Button>
                    </div>
                  </CardHeader>
                  <CardContent className="space-y-4">
                    {/* Quizzes */}
                    <div className="space-y-3">
                      <div className="flex items-center justify-between">
                        <h4 className="font-medium text-gray-900">Recent Quizzes</h4>
                        <Button
                          variant="ghost"
                          size="sm"
                          className="text-green-600 hover:text-green-700 hover:bg-green-50 font-medium"
                          onClick={() => navigate("/student/quizzes")}
                        >
                          View all
                          <ArrowRightIcon className="w-4 h-4 ml-1" />
                        </Button>
                      </div>
<<<<<<< HEAD

                      {data.recentQuizzes.length > 0 ? (
=======
                      {data.loading ? (
                        <div className="space-y-3">
                          {[1, 2, 3].map((i) => (
                            <div
                              key={i}
                              className="flex items-center space-x-3 p-3 bg-[#D5FFC5] rounded-[10px] shadow-sm"
                            >
                              <div className="flex-1 space-y-2">
                                <Skeleton className="h-4 w-32" />
                                <Skeleton className="h-3 w-24" />
                              </div>
                              <Skeleton className="h-4 w-20" />
                            </div>
                          ))}
                        </div>
                      ) : data.recentQuizzes.length > 0 ? (
>>>>>>> 3d7d28b2
                        data.recentQuizzes.map((quiz) => (
                          <div
                            key={quiz.id}
                            className="flex items-center space-x-3 p-3 bg-[#D5FFC5] rounded-[10px] shadow-sm cursor-pointer hover:bg-[#C5F0B5] transition-colors duration-200"
                            onClick={() =>
<<<<<<< HEAD
                              (quiz as any).attempt_id
                                ? navigate(`/student/take-quiz/${(quiz as any).attempt_id}`)
=======
                              quiz.attempt_id
                                ? navigate(`/student/take-quiz/${quiz.attempt_id}`)
>>>>>>> 3d7d28b2
                                : console.warn("No attempt available for quiz", quiz.id)
                            }
                          >
                            <div className="flex-1 min-w-0">
                              <p className="font-medium text-black truncate">
                                {quiz.title || "Untitled Quiz"}
                              </p>
                              <p className="text-sm text-black">
                                {(quiz as any).subject || "General"} •{" "}
                                {quiz.total_questions || 0} questions
                              </p>
                            </div>
                            <span className="text-black font-medium">
                              {(quiz as any).attempt_status === "completed"
                                ? "Completed"
                                : (quiz as any).attempt_status === "in_progress"
                                ? "In Progress"
                                : "Available"}
                            </span>
                          </div>
                        ))
                      ) : (
                        <p className="text-sm text-gray-500">No recent quiz activity</p>
                      )}
                    </div>

                    {/* Study Materials */}
                    <div className="space-y-3">
                      <div className="flex items-center justify-between">
                        <h4 className="font-medium text-gray-900">Study Materials</h4>
                      </div>
                      <div className="grid grid-cols-2 gap-3">
                        <div
                          className="p-3 bg-[#D5FFC5] rounded-[10px] text-center shadow-sm cursor-pointer hover:bg-[#C5F0B5] transition-colors duration-200"
                          onClick={() => navigate("/student/notes")}
                        >
                          <div className="bg-[#16803D] w-8 h-8 rounded-lg flex items-center justify-center mx-auto mb-1">
                            <DocumentTextIcon className="w-4 h-4 text-white" />
                          </div>
                          <p className="text-sm font-medium text-black">
                            {data.studyMaterials.filter((m) => (m as any).content).length}
                          </p>
                          <p className="text-xs text-black">Notes</p>
                        </div>
                        <div
                          className="p-3 bg-[#D5FFC5] rounded-[10px] text-center shadow-sm cursor-pointer hover:bg-[#C5F0B5] transition-colors duration-200"
                          onClick={() => navigate("/student/flashcards")}
                        >
                          <div className="bg-[#16803D] w-8 h-8 rounded-lg flex items-center justify-center mx-auto mb-1">
                            <BookOpenIcon className="w-4 h-4 text-white" />
                          </div>
                          <p className="text-sm font-medium text-black">
                            {data.availableFlashcards.length}
                          </p>
                          <p className="text-xs text-black">Flashcards</p>
                        </div>
                      </div>
                    </div>
                  </CardContent>
                </Card>
              </motion.div>
            </div>

            {/* Quick Actions */}
            <motion.div variants={itemVariants} className="mb-16">
              <Card className="shadow-[0_2px_2px_0_#16803D] border-0">
                <CardHeader>
                  <CardTitle className="flex items-center space-x-2">
                    <div className="bg-[#16803D] w-8 h-8 rounded-lg flex items-center justify-center">
                      <LightBulbIcon className="w-4 h-4 text-white" />
                    </div>
                    <span>Quick Actions</span>
                  </CardTitle>
                </CardHeader>
                <CardContent>
                  <div className="grid grid-cols-1 md:grid-cols-2 lg:grid-cols-4 gap-4">
                    {[
                      {
                        title: "Book Session",
                        description: "Schedule a tutoring session",
                        icon: PlayIcon,
                        action: () => navigate("/student/book-session"),
                      },
                      {
                        title: "Take Quiz",
                        description: "Test your knowledge",
                        icon: AcademicCapIcon,
                        action: () => navigate("/student/quizzes"),
                      },
                      {
                        title: "Study Notes",
                        description: "Review study materials",
                        icon: BookOpenIcon,
                        action: () => navigate("/student/notes"),
                      },
                      {
                        title: "Flashcards",
                        description: "Practice with flashcards",
                        icon: CogIcon,
                        action: () => navigate("/student/flashcards"),
                      },
                    ].map((action) => (
<<<<<<< HEAD
                      <motion.div key={action.title} whileHover={{ scale: 1.02 }} whileTap={{ scale: 0.98 }}>
=======
                      <motion.div
                        key={action.title}
                        whileHover={{ scale: 1.02 }}
                        whileTap={{ scale: 0.98 }}
                      >
>>>>>>> 3d7d28b2
                        <Card
                          className="cursor-pointer hover:shadow-xl hover:-translate-y-1 transition-all duration-300 group shadow-lg shadow-gray-200/50 border-0"
                          onClick={action.action}
                        >
                          <CardContent className="p-6 text-center">
                            <div className="bg-[#16803D] w-12 h-12 rounded-xl flex items-center justify-center mx-auto mb-4 group-hover:scale-110 transition-transform duration-200 shadow-lg">
                              <action.icon className="w-6 h-6 text-white" />
                            </div>
                            <h3 className="font-semibold text-gray-900 mb-2">{action.title}</h3>
                            <p className="text-sm text-gray-600 mb-4">{action.description}</p>
                            <div className="bg-yellow-300 text-black px-4 py-2 rounded-lg font-medium text-sm hover:bg-yellow-200 transition-all duration-200 shadow-md hover:shadow-lg">
                              Get Started
                            </div>
                          </CardContent>
                        </Card>
                      </motion.div>
                    ))}
                  </div>
                </CardContent>
              </Card>
            </motion.div>
          </div>
        </motion.div>
      </div>
    </StudentPageWrapper>
  );
};

export default StudentDashboard;<|MERGE_RESOLUTION|>--- conflicted
+++ resolved
@@ -30,12 +30,7 @@
   ChartBarIcon as TrendingUpIcon,
 } from "@heroicons/react/24/outline";
 import { useAuth } from "@/contexts/AuthContext";
-<<<<<<< HEAD
 import { getPackageDisplayName } from "@/utils/permissions";
-=======
-import { getPackageDisplayName, getPackageFeatures } from "@/utils/permissions";
-import { STUDENT_INSTANT_SESSION_BACKGROUND } from "@/utils/roleStyles";
->>>>>>> 3d7d28b2
 import StudentPageWrapper from "@/components/ui/StudentPageWrapper";
 import {
   Card,
@@ -52,12 +47,8 @@
 import type { Quiz } from "@/types/quiz";
 import type { FlashcardSet } from "@/types/flashcards";
 
-<<<<<<< HEAD
 // Images (bellIcon currently unused; keeping imports intact per original)
 import bellIcon from "../../assets/bell.png";
-=======
-// Import the images
->>>>>>> 3d7d28b2
 import logoutIcon from "../../assets/logout.png";
 
 interface DashboardData {
@@ -206,26 +197,9 @@
       );
       if (recent.length > 0) return recent.slice(0, 3);
 
-<<<<<<< HEAD
       const available =
         await quizService.studentQuizzes.getAvailableQuizzes(profile.user_id);
       return available.slice(0, 3);
-=======
-      console.log("Recent quizzes loaded:", recentQuizzes);
-
-      if (recentQuizzes.length > 0) {
-        const sliced = recentQuizzes.slice(0, 3);
-        console.log("Returning recent quizzes:", sliced);
-        return sliced;
-      } else {
-        console.log("No recent quizzes, falling back to available quizzes");
-        const availableQuizzes =
-          await quizService.studentQuizzes.getAvailableQuizzes(profile.user_id);
-        const sliced = availableQuizzes.slice(0, 3);
-        console.log("Returning available quizzes as fallback:", sliced);
-        return sliced;
-      }
->>>>>>> 3d7d28b2
     } catch (error) {
       console.error("Error loading recent quizzes:", error);
       try {
@@ -305,14 +279,8 @@
 
   if (data.loading) {
     return (
-<<<<<<< HEAD
       <div className="min-h-screen bg-gradient-to-br from-green-50 via-yellow-50 to-green-100 p-6 relative">
         <div className="absolute inset-0 bg-[radial-gradient(circle_at_50%_50%,rgba(34,197,94,0.03),transparent_50%)]" />
-=======
-      <div className={`min-h-screen ${STUDENT_INSTANT_SESSION_BACKGROUND} p-6 relative`}>
-        {/* Background pattern for depth */}
-        <div className="absolute inset-0 bg-[radial-gradient(circle_at_50%_50%,rgba(34,197,94,0.03),transparent_50%)]"></div>
->>>>>>> 3d7d28b2
         <div className="max-w-7xl mx-auto space-y-8 relative z-10">
           <div className="bg-white rounded-2xl p-8 shadow-xl shadow-gray-200/50">
             <Skeleton className="h-8 w-64 mb-4" />
@@ -429,11 +397,7 @@
               </Card>
             </motion.div>
 
-<<<<<<< HEAD
             {/* Package Card */}
-=======
-            {/* Package Status Card (solid green) */}
->>>>>>> 3d7d28b2
             <motion.div variants={itemVariants}>
               <Card className="bg-gradient-to-r from-green-600 to-green-700 text-white border-0 shadow-2xl shadow-green-900/20">
                 <CardContent className="p-6">
@@ -465,20 +429,7 @@
                         {getPackageProgress().total -
                           getPackageProgress().used}
                       </div>
-<<<<<<< HEAD
                       <div className="text-green-100 text-sm">sessions remaining</div>
-=======
-                      <div className="text-green-100 text-sm">
-                        sessions remaining
-                      </div>
-                      <Button
-                        className="bg-yellow-300 text-black hover:bg-yellow-200 shadow-md hover:shadow-lg transition-all duration-200 font-semibold"
-                        onClick={() => navigate("/packages")}
-                      >
-                        <SparklesIcon className="w-4 h-4 mr-2" />
-                        Upgrade
-                      </Button>
->>>>>>> 3d7d28b2
                     </div>
                   </div>
                   <Button
@@ -557,158 +508,7 @@
                   name: "Total Sessions",
                   value: data.stats?.total_bookings || 0,
                   icon: VideoCameraIcon,
-<<<<<<< HEAD
                   color: "bg-green-900",
-=======
-                  bgClass: "bg-green-900",
-                  description: "All time bookings",
-                },
-                {
-                  name: "Hours Learned",
-                  value: calculateHoursLearned(),
-                  icon: ClockIcon,
-                  bgClass: "bg-green-900",
-                  description: "Estimated learning time",
-                },
-                {
-                  name: "Tutors Worked With",
-                  value: data.stats?.total_tutors || 0,
-                  icon: UserGroupIcon,
-                  bgClass: "bg-green-900",
-                  description: "Unique tutors",
-                },
-                {
-                  name: "This Month",
-                  value: data.stats?.bookings_this_month || 0,
-                  icon: TrendingUpIcon,
-                  bgClass: "bg-yellow-900",
-                  description: "Sessions booked",
-                },
-              ].map((stat, index) => (
-                <motion.div
-                  key={stat.name}
-                  variants={itemVariants}
-                  transition={{ delay: index * 0.1 }}
-                >
-                  <Card className="hover:shadow-xl hover:-translate-y-1 transition-all duration-300 group shadow-lg shadow-gray-200/50">
-                    <CardHeader className="pb-2">
-                      <div
-                        className={`${stat.bgClass} w-12 h-12 rounded-xl flex items-center justify-center mb-3 group-hover:scale-110 transition-transform duration-200`}
-                      >
-                        <stat.icon className="w-6 h-6 text-white" />
-                      </div>
-                      <CardTitle className="text-2xl font-bold">
-                        {stat.value}
-                      </CardTitle>
-                      <CardDescription className="text-sm font-medium">
-                        {stat.name}
-                      </CardDescription>
-                    </CardHeader>
-                    <CardContent>
-                      <p className="text-xs text-muted-foreground">
-                        {stat.description}
-                      </p>
-                    </CardContent>
-                  </Card>
-                </motion.div>
-              ))}
-            </motion.div>
-
-            {/* Main Content Grid */}
-            <div className="grid grid-cols-1 lg:grid-cols-2 gap-8">
-              {/* Upcoming Sessions (compact) */}
-              <motion.div variants={itemVariants}>
-                <Card className="shadow-xl shadow-gray-200/50 border-0">
-                  <CardHeader>
-                    <div className="flex items-center justify-between">
-                      <div className="flex items-center space-x-2">
-                        <div className="bg-gradient-to-r from-green-600 to-green-700 w-8 h-8 rounded-lg flex items-center justify-center">
-                          <CalendarDaysIcon className="w-4 h-4 text-white" />
-                        </div>
-                        <CardTitle>Upcoming Sessions</CardTitle>
-                      </div>
-                      <Button
-                        variant="ghost"
-                        size="sm"
-                        className="text-green-600 hover:text-green-700 hover:bg-green-50 font-medium"
-                        onClick={() => navigate("/student/manage-sessions")}
-                      >
-                        View all
-                        <ArrowRightIcon className="w-4 h-4 ml-1" />
-                      </Button>
-                    </div>
-                  </CardHeader>
-                  <CardContent className="space-y-4">
-                    {data.upcomingSessions.length > 0 ? (
-                      data.upcomingSessions.slice(0, 3).map((session, index) => (
-                        <motion.div
-                          key={session.id}
-                          initial={{ opacity: 0, x: -20 }}
-                          animate={{ opacity: 1, x: 0 }}
-                          transition={{ delay: index * 0.1 }}
-                          className="flex items-center space-x-4 p-4 bg-gradient-to-r from-green-50 to-yellow-50 rounded-xl border shadow-md shadow-gray-100/50"
-                        >
-                          <div className="bg-gradient-to-r from-green-600 to-green-700 w-10 h-10 rounded-full flex items-center justify-center">
-                            <VideoCameraIcon className="w-5 h-5 text-white" />
-                          </div>
-                          <div className="flex-1 min-w-0">
-                            <h4 className="font-semibold text-gray-900 truncate">
-                              {session.subject}
-                            </h4>
-                            <p className="text-sm text-gray-600">
-                              with {session.tutor}
-                            </p>
-                            <p className="text-xs text-gray-500">
-                              {session.type}
-                            </p>
-                          </div>
-                          <div className="text-right">
-                            <p className="font-medium text-gray-900 text-sm">
-                              {session.time}
-                            </p>
-                            <p className="text-xs text-gray-600">
-                              {session.duration}
-                            </p>
-                          </div>
-                        </motion.div>
-                      ))
-                    ) : (
-                      <div className="text-center py-8">
-                        <div className="bg-gray-100 w-16 h-16 rounded-full flex items-center justify-center mx-auto mb-4">
-                          <CalendarDaysIcon className="w-8 h-8 text-gray-400" />
-                        </div>
-                        <h4 className="text-lg font-medium text-gray-900 mb-2">
-                          No upcoming sessions
-                        </h4>
-                        <p className="text-gray-600 mb-4">
-                          Book your first session to get started!
-                        </p>
-                        <Button
-                          className="bg-yellow-300 text-black hover:bg-yellow-200 shadow-md hover:shadow-lg transition-all duration-200 font-semibold"
-                          onClick={() => navigate("/student/book-session")}
-                        >
-                          <PlayIcon className="w-4 h-4 mr-2" />
-                          Book Session
-                        </Button>
-                      </div>
-                    )}
-                  </CardContent>
-                </Card>
-              </motion.div>
-            </div>
-
-            {/* Stats Grid (alt layout) */}
-            <motion.div
-              variants={itemVariants}
-              className="grid grid-cols-1 md:grid-cols-2 lg:grid-cols-4 gap-6"
-            >
-              {[
-                {
-                  name: "Total Sessions",
-                  value: data.stats?.total_bookings || 0,
-                  icon: VideoCameraIcon,
-                  color: "from-green-600 to-green-700",
->>>>>>> 3d7d28b2
                   description: "All time bookings",
                 },
                 {
@@ -740,22 +540,10 @@
                 >
                   <Card className="hover:shadow-xl hover:-translate-y-1 transition-all duration-300 group shadow-lg shadow-gray-200/50">
                     <CardHeader className="pb-2">
-<<<<<<< HEAD
                       <div
                         className={`${stat.color} w-12 h-12 rounded-xl flex items-center justify-center mb-3 group-hover:scale-110 transition-transform duration-200`}
                       >
                         <stat.icon className="w-6 h-6 text-white" />
-=======
-                      <div className="flex items-start space-x-3">
-                        <div className="bg-[#16803D] w-12 h-12 rounded-xl flex items-center justify-center flex-shrink-0 group-hover:scale-110 transition-transform duration-200">
-                          <stat.icon className="w-6 h-6 text-white" />
-                        </div>
-                        <div>
-                          <CardTitle className="text-lg font-bold text-gray-900 max-w-xs">
-                            {stat.name}
-                          </CardTitle>
-                        </div>
->>>>>>> 3d7d28b2
                       </div>
                       <CardTitle className="text-2xl font-bold">{stat.value}</CardTitle>
                       <CardDescription className="text-sm font-medium">
@@ -811,29 +599,12 @@
                             <h4 className="font-semibold text-gray-900 truncate">
                               {session.subject}
                             </h4>
-<<<<<<< HEAD
                             <p className="text-sm text-gray-600">with {session.tutor}</p>
                             <p className="text-xs text-gray-500">{session.type}</p>
                           </div>
                           <div className="text-right">
                             <p className="font-medium text-gray-900 text-sm">{session.time}</p>
                             <p className="text-xs text-gray-600">{session.duration}</p>
-=======
-                            <p className="text-sm text-gray-600">
-                              with {session.tutor}
-                            </p>
-                            <p className="text-xs text-gray-500">
-                              {session.type}
-                            </p>
-                          </div>
-                          <div className="text-right">
-                            <p className="font-medium text-gray-900 text-sm">
-                              {session.time}
-                            </p>
-                            <p className="text-xs text-gray-600">
-                              {session.duration}
-                            </p>
->>>>>>> 3d7d28b2
                           </div>
                         </motion.div>
                       ))
@@ -898,39 +669,15 @@
                           <ArrowRightIcon className="w-4 h-4 ml-1" />
                         </Button>
                       </div>
-<<<<<<< HEAD
 
                       {data.recentQuizzes.length > 0 ? (
-=======
-                      {data.loading ? (
-                        <div className="space-y-3">
-                          {[1, 2, 3].map((i) => (
-                            <div
-                              key={i}
-                              className="flex items-center space-x-3 p-3 bg-[#D5FFC5] rounded-[10px] shadow-sm"
-                            >
-                              <div className="flex-1 space-y-2">
-                                <Skeleton className="h-4 w-32" />
-                                <Skeleton className="h-3 w-24" />
-                              </div>
-                              <Skeleton className="h-4 w-20" />
-                            </div>
-                          ))}
-                        </div>
-                      ) : data.recentQuizzes.length > 0 ? (
->>>>>>> 3d7d28b2
                         data.recentQuizzes.map((quiz) => (
                           <div
                             key={quiz.id}
                             className="flex items-center space-x-3 p-3 bg-[#D5FFC5] rounded-[10px] shadow-sm cursor-pointer hover:bg-[#C5F0B5] transition-colors duration-200"
                             onClick={() =>
-<<<<<<< HEAD
                               (quiz as any).attempt_id
                                 ? navigate(`/student/take-quiz/${(quiz as any).attempt_id}`)
-=======
-                              quiz.attempt_id
-                                ? navigate(`/student/take-quiz/${quiz.attempt_id}`)
->>>>>>> 3d7d28b2
                                 : console.warn("No attempt available for quiz", quiz.id)
                             }
                           >
@@ -1033,15 +780,7 @@
                         action: () => navigate("/student/flashcards"),
                       },
                     ].map((action) => (
-<<<<<<< HEAD
                       <motion.div key={action.title} whileHover={{ scale: 1.02 }} whileTap={{ scale: 0.98 }}>
-=======
-                      <motion.div
-                        key={action.title}
-                        whileHover={{ scale: 1.02 }}
-                        whileTap={{ scale: 0.98 }}
-                      >
->>>>>>> 3d7d28b2
                         <Card
                           className="cursor-pointer hover:shadow-xl hover:-translate-y-1 transition-all duration-300 group shadow-lg shadow-gray-200/50 border-0"
                           onClick={action.action}
